/**
 * LAPA AI Assistant - Orchestrator
 *
 * Gestisce il routing intelligente dei messaggi del chatbot agli agenti appropriati.
 * Supporta clienti B2B (loggati) e B2C/anonimi (visitatori).
 */

import Anthropic from '@anthropic-ai/sdk';
import { OrdersAgent } from './agents/orders-agent';
import { InvoicesAgent } from './agents/invoices-agent';
import { ProductsAgent } from './agents/products-agent';
import { ShippingAgent } from './agents/shipping-agent';
import { HelpdeskAgent, createHelpdeskAgent } from './agents/helpdesk-agent';
import { getOdooClient } from '@/lib/odoo-client';
import { getMemoryService, ConversationMemoryService, CustomerMemory } from './memory/conversation-memory';
import { enrichMessageWithAttachments, Attachment } from './attachment-analyzer';

// URL base per il sito e-commerce
const LAPA_SHOP_URL = process.env.LAPA_SHOP_URL || 'https://lapa.ch';

// ============================================================================
// RECIPE DETECTION - Mappa ricette -> ingredienti chiave
// ============================================================================

interface RecipeInfo {
  name: string;
  ingredients: string[];  // Ingredienti da cercare nel catalogo
  description: string;
}

const RECIPE_MAP: Record<string, RecipeInfo> = {
  // Paste classiche
  'amatriciana': {
    name: 'Amatriciana',
    ingredients: ['guanciale', 'pecorino romano', 'pomodoro', 'peperoncino'],
    description: 'La vera amatriciana con guanciale e pecorino romano'
  },
  'matriciana': {
    name: 'Amatriciana',
    ingredients: ['guanciale', 'pecorino romano', 'pomodoro', 'peperoncino'],
    description: 'La vera amatriciana con guanciale e pecorino romano'
  },
  'alla matriciana': {
    name: 'Amatriciana',
    ingredients: ['guanciale', 'pecorino romano', 'pomodoro', 'peperoncino'],
    description: 'La vera amatriciana con guanciale e pecorino romano'
  },
  "all'amatriciana": {
    name: 'Amatriciana',
    ingredients: ['guanciale', 'pecorino romano', 'pomodoro', 'peperoncino'],
    description: 'La vera amatriciana con guanciale e pecorino romano'
  },
  'carbonara': {
    name: 'Carbonara',
    ingredients: ['guanciale', 'pecorino romano', 'uova', 'pepe nero'],
    description: 'Carbonara autentica con guanciale e pecorino'
  },
  'cacio e pepe': {
    name: 'Cacio e Pepe',
    ingredients: ['pecorino romano', 'pepe nero', 'spaghetto', 'tonnarello'],
    description: 'Cacio e pepe con pecorino romano stagionato'
  },
  'gricia': {
    name: 'Gricia',
    ingredients: ['guanciale', 'pecorino romano', 'pepe nero'],
    description: 'Gricia - la madre della carbonara e amatriciana'
  },
  'arrabbiata': {
    name: 'Arrabbiata',
    ingredients: ['pomodoro', 'aglio', 'peperoncino', 'prezzemolo'],
    description: 'Penne all\'arrabbiata piccanti'
  },
  'puttanesca': {
    name: 'Puttanesca',
    ingredients: ['pomodoro', 'olive', 'capperi', 'acciuga', 'aglio'],
    description: 'Spaghetti alla puttanesca con olive e capperi'
  },
  'norma': {
    name: 'Pasta alla Norma',
    ingredients: ['melanzana', 'pomodoro', 'ricotta salata', 'basilico'],
    description: 'Pasta alla norma siciliana con ricotta salata'
  },
  'pesto': {
    name: 'Pesto alla Genovese',
    ingredients: ['pesto', 'basilico', 'parmigiano', 'pecorino', 'pinoli'],
    description: 'Trofie o trenette al pesto genovese'
  },
  'bolognese': {
    name: 'Ragù alla Bolognese',
    ingredients: ['ragù', 'parmigiano', 'tagliatelle'],
    description: 'Tagliatelle al ragù bolognese'
  },
  'lasagna': {
    name: 'Lasagna',
    ingredients: ['ragù', 'besciamella', 'parmigiano', 'lasagna', 'mozzarella'],
    description: 'Lasagne alla bolognese'
  },
  // Piatti speciali
  'caprese': {
    name: 'Insalata Caprese',
    ingredients: ['mozzarella', 'pomodoro', 'basilico', 'olio extravergine'],
    description: 'Caprese con mozzarella di bufala'
  },
  'tiramisù': {
    name: 'Tiramisù',
    ingredients: ['mascarpone', 'savoiardi', 'caffè', 'cacao'],
    description: 'Tiramisù con mascarpone fresco'
  },
  'tiramisu': {
    name: 'Tiramisù',
    ingredients: ['mascarpone', 'savoiardi', 'caffè', 'cacao'],
    description: 'Tiramisù con mascarpone fresco'
  },
  'risotto milanese': {
    name: 'Risotto alla Milanese',
    ingredients: ['riso', 'zafferano', 'parmigiano', 'burro', 'brodo'],
    description: 'Risotto giallo con zafferano'
  },
  'pizza margherita': {
    name: 'Pizza Margherita',
    ingredients: ['mozzarella', 'pomodoro', 'basilico', 'farina'],
    description: 'Pizza margherita classica'
  },
  'bruschetta': {
    name: 'Bruschetta',
    ingredients: ['pomodoro', 'basilico', 'aglio', 'olio extravergine', 'pane'],
    description: 'Bruschetta al pomodoro fresco'
  },
  // ======== PIATTI DI PESCE E FRUTTI DI MARE ========
  'astice': {
    name: 'Pasta all\'Astice',
    ingredients: ['astice', 'spaghetti alla chitarra', 'pomodoro', 'aglio', 'prezzemolo', 'vino bianco'],
    description: 'Spaghetti alla chitarra con astice fresco'
  },
  'aragosta': {
    name: 'Linguine all\'Aragosta',
    ingredients: ['aragosta', 'linguine', 'pomodorini', 'aglio', 'prezzemolo'],
    description: 'Linguine all\'aragosta catalana'
  },
  'scoglio': {
    name: 'Spaghetti allo Scoglio',
    ingredients: ['cozze', 'vongole', 'gamberi', 'calamari', 'spaghetti', 'pomodoro'],
    description: 'Spaghetti ai frutti di mare misti'
  },
  'frutti di mare': {
    name: 'Pasta ai Frutti di Mare',
    ingredients: ['cozze', 'vongole', 'gamberi', 'calamari', 'spaghetti'],
    description: 'Pasta con mix di frutti di mare'
  },
  'vongole': {
    name: 'Spaghetti alle Vongole',
    ingredients: ['vongole', 'spaghetti', 'aglio', 'prezzemolo', 'vino bianco'],
    description: 'Spaghetti alle vongole veraci'
  },
  'gamberi': {
    name: 'Linguine ai Gamberi',
    ingredients: ['gamberi', 'linguine', 'aglio', 'pomodorini', 'prezzemolo'],
    description: 'Linguine ai gamberi freschi'
  },
  'scampi': {
    name: 'Risotto agli Scampi',
    ingredients: ['scampi', 'riso', 'prosecco', 'scalogno', 'brodo pesce'],
    description: 'Risotto cremoso agli scampi'
  },
  'cozze': {
    name: 'Cozze alla Marinara',
    ingredients: ['cozze', 'pomodoro', 'aglio', 'prezzemolo', 'vino bianco'],
    description: 'Cozze alla marinara con crostini'
  },
  'salmone': {
    name: 'Pasta al Salmone',
    ingredients: ['salmone', 'penne', 'panna', 'aneto', 'limone'],
    description: 'Penne al salmone affumicato'
  },
  'tonno': {
    name: 'Pasta al Tonno',
    ingredients: ['tonno', 'spaghetti', 'pomodoro', 'olive', 'capperi'],
    description: 'Spaghetti al tonno fresco'
  },
  'polpo': {
    name: 'Insalata di Polpo',
    ingredients: ['polpo', 'patate', 'sedano', 'limone', 'prezzemolo'],
    description: 'Insalata tiepida di polpo e patate'
  },
  'calamari': {
    name: 'Calamari Ripieni',
    ingredients: ['calamari', 'pangrattato', 'prezzemolo', 'aglio', 'pomodoro'],
    description: 'Calamari ripieni al forno'
  },
  'baccalà': {
    name: 'Baccalà alla Vicentina',
    ingredients: ['baccalà', 'latte', 'cipolla', 'parmigiano', 'polenta'],
    description: 'Baccalà mantecato con polenta'
  },
  'orata': {
    name: 'Orata al Forno',
    ingredients: ['orata', 'patate', 'pomodorini', 'olive', 'capperi'],
    description: 'Orata al forno con patate'
  },
  'branzino': {
    name: 'Branzino al Sale',
    ingredients: ['branzino', 'sale grosso', 'limone', 'erbe aromatiche'],
    description: 'Branzino in crosta di sale'
  },
  // ======== PIATTI DI CARNE ========
  'ossobuco': {
    name: 'Ossobuco alla Milanese',
    ingredients: ['ossobuco', 'risotto', 'zafferano', 'gremolada'],
    description: 'Ossobuco con risotto giallo'
  },
  'saltimbocca': {
    name: 'Saltimbocca alla Romana',
    ingredients: ['vitello', 'prosciutto crudo', 'salvia', 'vino bianco'],
    description: 'Scaloppine di vitello con prosciutto e salvia'
  },
  'bistecca fiorentina': {
    name: 'Bistecca alla Fiorentina',
    ingredients: ['bistecca', 'olio extravergine', 'rosmarino', 'sale grosso'],
    description: 'Bistecca di manzo alla brace'
  },
  'cotoletta': {
    name: 'Cotoletta alla Milanese',
    ingredients: ['vitello', 'uova', 'pangrattato', 'burro'],
    description: 'Cotoletta impanata e fritta'
  },
  // NOTA: 'porchetta' rimossa perché è un PRODOTTO venduto da LAPA, non solo una ricetta
  // Quando l'utente cerca "porchetta", deve trovare i prodotti PORCHETTA DI ARICCIA, etc.
  'brasato': {
    name: 'Brasato al Barolo',
    ingredients: ['manzo', 'barolo', 'carote', 'sedano', 'cipolla'],
    description: 'Brasato di manzo al vino rosso'
  },
  // ======== PRIMI PIATTI AGGIUNTIVI ========
  'gnocchi': {
    name: 'Gnocchi al Pomodoro',
    ingredients: ['gnocchi', 'pomodoro', 'basilico', 'parmigiano'],
    description: 'Gnocchi di patate al sugo'
  },
  'ravioli': {
    name: 'Ravioli Ricotta e Spinaci',
    ingredients: ['ravioli', 'ricotta', 'spinaci', 'burro', 'salvia'],
    description: 'Ravioli ripieni burro e salvia'
  },
  'tortellini': {
    name: 'Tortellini in Brodo',
    ingredients: ['tortellini', 'brodo', 'parmigiano'],
    description: 'Tortellini bolognesi in brodo di cappone'
  },
  'tagliatelle': {
    name: 'Tagliatelle ai Funghi',
    ingredients: ['tagliatelle', 'funghi porcini', 'panna', 'parmigiano'],
    description: 'Tagliatelle ai porcini freschi'
  },
  'risotto funghi': {
    name: 'Risotto ai Funghi',
    ingredients: ['riso', 'funghi porcini', 'parmigiano', 'burro', 'brodo'],
    description: 'Risotto cremoso ai porcini'
  }
};

/**
 * Rileva se il messaggio contiene una ricetta e restituisce gli ingredienti da cercare
 */
function detectRecipe(message: string): RecipeInfo | null {
  const lowerMessage = message.toLowerCase();

  // Cerca corrispondenze nelle ricette
  for (const [keyword, recipe] of Object.entries(RECIPE_MAP)) {
    if (lowerMessage.includes(keyword)) {
      return recipe;
    }
  }

  return null;
}

/**
 * FOOD KEYWORDS - Lista di termini alimentari comuni per rilevamento veloce
 * Usato per determinare se un messaggio riguarda cibo/prodotti senza chiamare Claude
 */
const FOOD_KEYWORDS = new Set([
  // Pasta e carboidrati
  'pasta', 'spaghetti', 'penne', 'rigatoni', 'tagliatelle', 'linguine', 'fusilli',
  'lasagna', 'gnocchi', 'riso', 'risotto', 'ravioli', 'tortellini', 'fettuccine',
  'paccheri', 'orecchiette', 'pappardelle', 'chitarra',
  // Pesce e frutti di mare
  'pesce', 'astice', 'aragosta', 'gamberi', 'scampi', 'vongole', 'cozze',
  'calamari', 'polpo', 'salmone', 'tonno', 'baccalà', 'orata', 'branzino',
  'merluzzo', 'sogliola', 'spigola', 'seppia', 'frutti di mare',
  // Carne
  'carne', 'manzo', 'vitello', 'maiale', 'pollo', 'tacchino', 'agnello',
  'prosciutto', 'guanciale', 'pancetta', 'salame', 'bresaola', 'speck',
  'bistecca', 'cotoletta', 'ossobuco',  // 'porchetta' rimossa - è un prodotto LAPA
  // Formaggi
  'formaggio', 'mozzarella', 'parmigiano', 'pecorino', 'gorgonzola', 'ricotta',
  'mascarpone', 'burrata', 'grana', 'taleggio', 'fontina', 'provolone',
  // Verdure
  'pomodoro', 'pomodorini', 'basilico', 'aglio', 'cipolla', 'melanzana',
  'zucchine', 'peperoni', 'funghi', 'porcini', 'spinaci', 'carciofi',
  'patate', 'carote', 'sedano', 'rucola', 'insalata',
  // Altri ingredienti
  'olio', 'extravergine', 'aceto', 'balsamico', 'burro', 'panna',
  'uova', 'farina', 'lievito', 'olive', 'capperi', 'peperoncino',
  // Termini generici
  'cucinare', 'preparare', 'ricetta', 'piatto', 'cena', 'pranzo',
  'ingredienti', 'fare', 'voglio fare', 'mi serve', 'ho bisogno'
]);

/**
 * Rileva se un messaggio riguarda cibo/prodotti alimentari
 * Controllo veloce senza chiamare Claude
 */
function isFoodRelatedMessage(message: string): boolean {
  const lowerMessage = message.toLowerCase();
  const keywordsArray = Array.from(FOOD_KEYWORDS);
  for (let i = 0; i < keywordsArray.length; i++) {
    if (lowerMessage.includes(keywordsArray[i])) {
      return true;
    }
  }
  return false;
}

/**
 * Estrae keywords di prodotti/ingredienti da un messaggio usando pattern matching
 * Fallback veloce quando Claude non è disponibile o per ottimizzazione
 */
function extractFoodKeywordsLocal(message: string): string[] {
  const lowerMessage = message.toLowerCase();
  const foundKeywords: string[] = [];

  // Pattern per estrarre termini alimentari specifici
  const foodPatterns = [
    // Frutti di mare specifici
    /\b(astice|aragosta|gamberi?|scampi?|vongole?|cozze?|calamari?|polpo|salmone|tonno|baccalà|orata|branzino|merluzzo)\b/gi,
    // Tipi di pasta
    /\b(spaghetti?|penne|rigatoni|tagliatelle|linguine|fusilli|lasagne?|gnocchi|ravioli|tortellini|fettuccine|paccheri|orecchiette|pappardelle)\b/gi,
    // Spaghetti alla chitarra - pattern specifico
    /\b(spaghetti?\s+alla\s+chitarra|chitarra)\b/gi,
    // Formaggi
    /\b(mozzarella|parmigiano|pecorino|gorgonzola|ricotta|mascarpone|burrata|grana)\b/gi,
    // Carni e salumi
    /\b(guanciale|pancetta|prosciutto|bresaola|speck|vitello|manzo|maiale|pollo|agnello)\b/gi,
    // Verdure comuni
    /\b(pomodor[oi]|pomodorini|funghi|porcini|melanzane?|zucchine?|carciofi?|spinaci)\b/gi,
  ];

  for (const pattern of foodPatterns) {
    const matches = lowerMessage.match(pattern);
    if (matches) {
      for (const match of matches) {
        const normalized = match.toLowerCase().trim();
        if (!foundKeywords.includes(normalized)) {
          foundKeywords.push(normalized);
        }
      }
    }
  }

  return foundKeywords;
}

/**
 * Genera un URL per un prodotto sul sito web
 * Formato Odoo standard: /shop/product-slug-TEMPLATE_ID
 * IMPORTANTE: Odoo usa product_tmpl_id per gli URL, non product.product.id
 */
function generateProductUrl(templateId: number, productName: string): string {
  // Crea uno slug dal nome prodotto (Odoo style)
  const slug = productName
    .toLowerCase()
    .replace(/[àáâãäå]/g, 'a')
    .replace(/[èéêë]/g, 'e')
    .replace(/[ìíîï]/g, 'i')
    .replace(/[òóôõö]/g, 'o')
    .replace(/[ùúûü]/g, 'u')
    .replace(/[^a-z0-9]+/g, '-')
    .replace(/^-+|-+$/g, '')
    .substring(0, 50);
  return `${LAPA_SHOP_URL}/shop/${slug}-${templateId}`;
}

/**
 * Genera un URL per un ordine/preventivo
 */
function generateOrderUrl(orderId: number, orderName: string): string {
  return `${LAPA_SHOP_URL}/my/orders/${orderId}`;
}

/**
 * Genera un URL per una fattura
 */
function generateInvoiceUrl(invoiceId: number): string {
  return `${LAPA_SHOP_URL}/my/invoices/${invoiceId}`;
}

/**
 * Formatta una data ISO (YYYY-MM-DD) in formato italiano leggibile (es. "31 dic 2025")
 * IMPORTANTE: Questa funzione pre-formatta le date per evitare errori di interpretazione da parte di Claude
 */
function formatDateIT(isoDate: string | false | null | undefined): string {
  if (!isoDate) return 'N/A';

  try {
    // Parse della data ISO (es. "2025-12-31")
    const parts = isoDate.split('-');
    if (parts.length !== 3) return isoDate;

    const year = parseInt(parts[0], 10);
    const month = parseInt(parts[1], 10) - 1; // JS months are 0-indexed
    const day = parseInt(parts[2], 10);

    // Mesi in italiano abbreviati
    const mesiIT = ['gen', 'feb', 'mar', 'apr', 'mag', 'giu', 'lug', 'ago', 'set', 'ott', 'nov', 'dic'];

    // Formato: "31 dic 2025"
    return `${day} ${mesiIT[month]} ${year}`;
  } catch (error) {
    console.error('Errore formattazione data:', error);
    return isoDate;
  }
}

// Interface minima per OdooClient - compatibile con entrambe le implementazioni
export interface OdooClientInterface {
  searchRead?: (model: string, domain: any[], fields: string[], limit?: number, offset?: number) => Promise<any[]>;
  call?: (model: string, method: string, args: any[]) => Promise<any>;
  [key: string]: any;
}

export interface OdooSession {
  uid: number;
  session_id: string;
  db: string;
  login: string;
  password?: string;
}

// ============================================================================
// TYPES & INTERFACES
// ============================================================================

export interface CustomerContext {
  customerId?: number;
  customerName?: string;
  customerEmail?: string;
  customerType: 'b2b' | 'b2c' | 'anonymous';
  companyId?: number;        // ID dell'azienda padre (per contatti B2B)
  companyName?: string;      // Nome dell'azienda padre (per contatti B2B)
  sessionId: string;
  conversationHistory: Message[];
  odooSession?: OdooSession;
  metadata?: {
    language?: string;
    source?: string;
    deviceType?: string;
    timestamp?: Date;
    attachments?: Array<{
      name: string;
      content: string; // base64
      mimetype: string;
    }>;
    originalMessage?: string; // Messaggio originale dell'utente
  };
}

export interface Message {
  role: 'user' | 'assistant' | 'system';
  content: string;
  timestamp: Date;
  agentId?: string;
  metadata?: Record<string, any>;
  data?: any;  // Per salvare dati come pending_products per selezioni successive
}

export interface AgentResponse {
  success: boolean;
  message: string;
  data?: any;
  suggestedActions?: string[];
  requiresHumanEscalation?: boolean;
  agentId: string;
  confidence?: number;
}

export type IntentType =
  | 'lead_capture'         // Utente fornisce email/nome per registrazione B2B
  | 'order_create'         // Creare un nuovo ordine
  | 'order_inquiry'        // Domande su ordini
  | 'order_detail'         // Dettagli di un ordine specifico
  | 'cart_add'             // Aggiungere prodotto al carrello (preventivo draft)
  | 'cart_view'            // Vedere il carrello
  | 'cart_remove'          // Rimuovere prodotto dal carrello
  | 'cart_confirm'         // Confermare il carrello/ordine
  | 'invoice_inquiry'      // Domande su fatture
  | 'invoice_detail'       // Dettagli di una fattura specifica
  | 'invoice_filter'       // Filtrare fatture (da pagare, pagate, etc.)
  | 'shipping_inquiry'     // Domande su spedizioni
  | 'product_inquiry'      // Domande su prodotti/catalogo
  | 'account_management'   // Gestione account
  | 'helpdesk'            // Supporto generico
  | 'pricing_quote'       // Richiesta preventivi
  | 'complaint'           // Reclami
  | 'general_info'        // Informazioni generali
  | 'followup'            // Domanda di follow-up contestuale
  | 'unknown';            // Intento non chiaro

export interface Intent {
  type: IntentType;
  confidence: number;
  entities?: Record<string, any>;
  requiresAuth?: boolean;
}

// ============================================================================
// AGENT REGISTRY
// ============================================================================

export interface AgentConfig {
  id: string;
  name: string;
  description: string;
  intents: IntentType[];
  requiresAuth: boolean;
  priority: number;
  handler: (context: CustomerContext, intent: Intent) => Promise<AgentResponse>;
}

// ============================================================================
// LAPA AI ORCHESTRATOR
// ============================================================================

export class LapaAiOrchestrator {
  private anthropic: Anthropic;
  private odooClient: OdooClientInterface;
  private agents: Map<string, AgentConfig>;
  private conversationStore: Map<string, CustomerContext>;

  // Agenti specializzati
  private ordersAgent: OrdersAgent;
  private invoicesAgent: InvoicesAgent;
  private productsAgent: ProductsAgent;
  private shippingAgent: ShippingAgent;

  // Memoria persistente
  private memoryService: ConversationMemoryService | null = null;
  private memoryEnabled: boolean = false;

  constructor(odooClient: OdooClientInterface) {
    // Initialize Anthropic SDK
    const apiKey = process.env.ANTHROPIC_API_KEY;
    if (!apiKey) {
      throw new Error('ANTHROPIC_API_KEY non configurato');
    }

    this.anthropic = new Anthropic({ apiKey });
    this.odooClient = odooClient;
    this.agents = new Map();
    this.conversationStore = new Map();

    // Inizializza agenti specializzati
    this.ordersAgent = new OrdersAgent();
    this.invoicesAgent = new InvoicesAgent();
    this.productsAgent = new ProductsAgent('it');
    this.shippingAgent = ShippingAgent.getInstance();

    // Inizializza memoria persistente (se configurata)
    this.initializeMemory();

    // Register default agents
    this.registerDefaultAgents();
  }

  // ============================================================================
  // MEMORY MANAGEMENT
  // ============================================================================

  /**
   * Inizializza il servizio di memoria persistente (Vercel KV / Upstash Redis)
   */
  private initializeMemory(): void {
    try {
      // Check if any Redis/KV is configured:
      // - Vercel KV: KV_REST_API_URL, KV_URL
      // - Upstash: UPSTASH_REDIS_REST_URL, KV_REST_API_URL
      const hasKV = process.env.KV_REST_API_URL ||
                    process.env.KV_URL ||
                    process.env.UPSTASH_REDIS_REST_URL ||
                    process.env.REDIS_URL;

      if (hasKV) {
        this.memoryService = getMemoryService();
        this.memoryEnabled = true;
        console.log('🧠 Memoria persistente ATTIVATA (Redis/KV)');
      } else {
        console.log('⚠️ Memoria persistente DISATTIVATA (Redis/KV non configurato)');
        this.memoryEnabled = false;
      }
    } catch (error) {
      console.error('❌ Errore inizializzazione memoria:', error);
      this.memoryEnabled = false;
    }
  }

  /**
   * Carica la memoria del cliente e arricchisce il contesto
   */
  private async loadCustomerMemory(context: CustomerContext): Promise<string> {
    if (!this.memoryEnabled || !this.memoryService || !context.customerId) {
      return '';
    }

    try {
      const memory = await this.memoryService.loadMemory(context.customerId);
      if (memory) {
        return this.memoryService.getContextForAI(memory);
      }
    } catch (error) {
      console.error('❌ Errore caricamento memoria:', error);
    }
    return '';
  }

  /**
   * Salva un messaggio nella memoria persistente
   */
  private async saveToMemory(
    context: CustomerContext,
    role: 'user' | 'assistant',
    content: string,
    metadata?: {
      agentId?: string;
      intent?: string;
      products_shown?: string[];
      recipe_detected?: string;
    }
  ): Promise<void> {
    if (!this.memoryEnabled || !this.memoryService || !context.customerId) {
      return;
    }

    try {
      // Se abbiamo companyId ma non companyName, recuperalo da Odoo
      let companyName = context.companyName;
      if (context.companyId && !companyName && this.odooClient?.searchRead) {
        try {
          const partners = await this.odooClient.searchRead(
            'res.partner',
            [['id', '=', context.companyId]],
            ['name']
          );
          if (partners.length > 0) {
            companyName = partners[0].name;
            // Aggiorna anche il context per future chiamate
            context.companyName = companyName;
          }
        } catch (odooError) {
          console.warn('⚠️ Errore recupero nome azienda da Odoo:', odooError);
        }
      }

      await this.memoryService.addMessage(
        context.customerId,
        context.customerName || 'Cliente',
        context.customerType,
        context.sessionId,
        {
          role,
          content,
          timestamp: new Date().toISOString(),
          metadata
        },
        context.companyId,     // ID azienda padre per B2B
        companyName            // Nome azienda padre per B2B
      );
    } catch (error) {
      console.error('❌ Errore salvataggio memoria:', error);
    }
  }

  // ============================================================================
  // INTENT ANALYSIS
  // ============================================================================

  /**
   * Analizza il messaggio dell'utente per determinare l'intento usando Claude
   */
  async analyzeIntent(message: string, context: CustomerContext): Promise<Intent> {
    try {
      const systemPrompt = this.buildIntentAnalysisPrompt(context);

      const response = await this.anthropic.messages.create({
        model: 'claude-sonnet-4-20250514',
        max_tokens: 1024,
        temperature: 0.3,
        system: systemPrompt,
        messages: [
          ...this.buildConversationHistory(context),
          {
            role: 'user',
            content: message
          }
        ]
      });

      // Parse Claude's response
      const content = response.content[0];
      if (content.type !== 'text') {
        throw new Error('Unexpected response type from Claude');
      }

      return this.parseIntentResponse(content.text);

    } catch (error) {
      console.error('❌ Errore analisi intento:', error);

      // Fallback: analisi basica basata su keywords
      return this.fallbackIntentAnalysis(message);
    }
  }

  /**
   * ESTRAZIONE DINAMICA KEYWORDS ALIMENTARI
   * Usa Claude (modello veloce) per estrarre termini di prodotti da cercare in Odoo
   *
   * Esempio: "voglio fare astice con spaghetti alla chitarra per domani"
   * Output: ["astice", "spaghetti alla chitarra"]
   */
  async extractFoodKeywordsWithAI(message: string): Promise<string[]> {
    // Prima prova con estrazione locale veloce
    const localKeywords = extractFoodKeywordsLocal(message);

    // Se troviamo keywords locali, usiamole (più veloce)
    if (localKeywords.length > 0) {
      console.log(`🔍 Keywords estratte localmente: ${localKeywords.join(', ')}`);
      return localKeywords;
    }

    // Se nessun match locale e il messaggio sembra food-related, usa Claude
    if (!isFoodRelatedMessage(message)) {
      return [];
    }

    try {
      console.log('🤖 Estrazione keywords con Claude...');

      const response = await this.anthropic.messages.create({
        model: 'claude-3-5-haiku-20241022', // Modello veloce e economico
        max_tokens: 256,
        temperature: 0,
        system: `Sei un assistente per un negozio di prodotti alimentari italiani.
Estrai i nomi di prodotti alimentari, ingredienti o tipi di cibo dal messaggio dell'utente.

REGOLE:
- Estrai SOLO termini di cibo/prodotti che l'utente vuole acquistare o cercare
- Mantieni i termini nella forma che useresti per cercare in un catalogo (es. "spaghetti alla chitarra", non "spaghetti")
- NON includere quantità, date, o azioni (es. "domani", "fare", "preparare")
- Se non ci sono prodotti alimentari, rispondi con array vuoto

Rispondi SOLO con un JSON array di stringhe, esempio: ["astice", "spaghetti alla chitarra"]`,
        messages: [{
          role: 'user',
          content: message
        }]
      });

      const content = response.content[0];
      if (content.type !== 'text') {
        return [];
      }

      // Parse JSON response
      const text = content.text.trim();
      const jsonMatch = text.match(/\[.*\]/s);
      if (jsonMatch) {
        const keywords = JSON.parse(jsonMatch[0]) as string[];
        console.log(`🤖 Keywords estratte con Claude: ${keywords.join(', ')}`);
        return keywords.filter(k => k && k.length > 1);
      }

      return [];
    } catch (error) {
      console.error('⚠️ Errore estrazione keywords AI:', error);
      return [];
    }
  }

  /**
   * Recupera i prodotti acquistati dal cliente che matchano una keyword
   * Usato per prioritizzare prodotti già acquistati nella ricerca
   */
  private async getCustomerPurchasedProductsMatching(
    context: CustomerContext,
    keyword: string
  ): Promise<Array<{
    id: number;
    name: string;
    totalQty: number;
    orderCount: number;
    lastDate: string;
  }>> {
    if (!context.customerId) {
      return [];
    }

    try {
      const odooClient = this.odooClient;
      if (!odooClient || !odooClient.searchRead) {
        console.warn('⚠️ Odoo client non disponibile per storico acquisti');
        return [];
      }

      // Trova ordini del cliente
      const orders = await odooClient.searchRead(
        'sale.order',
        [
          ['partner_id', '=', context.customerId],
          ['state', 'in', ['sale', 'done']]
        ],
        ['id', 'name', 'date_order'],
        100
      );

      if (orders.length === 0) {
        return [];
      }

      const orderIds = orders.map((o: any) => o.id);
      const orderMap = new Map<number, { date_order: string }>(
        orders.map((o: any) => [o.id, { date_order: o.date_order }])
      );

      // Recupera le righe d'ordine
      const orderLines = await odooClient.searchRead(
        'sale.order.line',
        [['order_id', 'in', orderIds]],
        ['product_id', 'order_id', 'product_uom_qty'],
        1000
      );

      // Filtra per keyword nel nome prodotto
      const lowerKeyword = keyword.toLowerCase();
      const matchingLines = orderLines.filter((line: any) => {
        if (!line.product_id) return false;
        const productName = line.product_id[1].toLowerCase();
        return productName.includes(lowerKeyword);
      });

      if (matchingLines.length === 0) {
        return [];
      }

      // Aggrega per prodotto
      const productMap = new Map<number, {
        id: number;
        name: string;
        totalQty: number;
        lastDate: string;
        orderSet: Set<number>;
      }>();

      for (const line of matchingLines) {
        const productId = line.product_id[0];
        const productName = line.product_id[1];
        const order = orderMap.get(line.order_id[0]);

        if (!order) continue;

        if (!productMap.has(productId)) {
          productMap.set(productId, {
            id: productId,
            name: productName,
            totalQty: 0,
            lastDate: order.date_order,
            orderSet: new Set()
          });
        }

        const prod = productMap.get(productId)!;
        prod.totalQty += line.product_uom_qty;
        prod.orderSet.add(line.order_id[0]);

        if (order.date_order > prod.lastDate) {
          prod.lastDate = order.date_order;
        }
      }

      // Ordina per frequenza acquisti (più ordinati prima)
      const results = Array.from(productMap.values())
        .map(p => ({
          id: p.id,
          name: p.name,
          totalQty: p.totalQty,
          orderCount: p.orderSet.size,
          lastDate: p.lastDate
        }))
        .sort((a, b) => b.orderCount - a.orderCount);

      console.log(`📦 Trovati ${results.length} prodotti acquistati per "${keyword}": ${results.map(p => p.name).join(', ')}`);
      return results;

    } catch (error) {
      console.error('⚠️ Errore recupero storico acquisti:', error);
      return [];
    }
  }

  /**
   * Costruisce il prompt di sistema per l'analisi dell'intento
   */
  private buildIntentAnalysisPrompt(context: CustomerContext): string {
    const customerInfo = context.customerType === 'b2b'
      ? `Cliente B2B autenticato: ${context.customerName} (${context.customerEmail})`
      : context.customerType === 'b2c' && context.customerId
      ? `Cliente B2C autenticato: ${context.customerName} (${context.customerEmail})`
      : context.customerType === 'b2c'
      ? 'Cliente B2C visitatore del sito'
      : 'Visitatore anonimo';

    return `Sei l'assistente AI di LAPA, un'azienda svizzera che importa e distribuisce prodotti alimentari italiani di alta qualità.

CONTESTO CLIENTE:
${customerInfo}

COMPITO:
Analizza il messaggio del cliente e determina l'intento principale. Rispondi SOLO con un JSON valido nel seguente formato:

{
  "type": "lead_capture" | "cart_add" | "cart_view" | "cart_remove" | "cart_confirm" | "order_create" | "order_inquiry" | "invoice_inquiry" | "shipping_inquiry" | "product_inquiry" | "account_management" | "helpdesk" | "pricing_quote" | "complaint" | "general_info" | "unknown",
  "confidence": 0.0-1.0,
  "entities": {
    "order_id": "SO123" (se menzionato),
    "product_name": "nome prodotto" (se menzionato),
    "invoice_number": "INV/2024/001" (se menzionato),
    "tracking_number": "123456" (se menzionato),
    "email": "user@email.com" (se fornita per lead_capture),
    "contact_name": "Nome Cognome" (se fornito per lead_capture)
  },
  "requiresAuth": true/false
}

DEFINIZIONI INTENTI (con parole chiave tipiche):
- lead_capture: L'utente fornisce i propri DATI DI CONTATTO (email, nome, telefono) per registrazione B2B o per essere ricontattato. PRIORITÀ MASSIMA quando contiene un indirizzo email! (Keywords: @, .com, .ch, mi chiamo, sono, chiamano, email, mail, my name is, ich bin, je m'appelle). Estrai entities: email, contact_name
- cart_add: AGGIUNGERE prodotto al carrello, mettere prodotto nel carrello. PRIORITÀ MASSIMA quando l'utente dice "aggiungimi", "mettimi", "aggiungi al carrello", O quando seleziona un prodotto con "il primo", "1", "secondo", etc. (Keywords: aggiungimi, mettimi, aggiungi, aggiungi al carrello, metti nel carrello, lo voglio, lo prendo, me lo metti, aggiungi questo, add to cart, in den Warenkorb, ajouter au panier, il primo, primo, secondo, terzo, 1, 2, 3)
- cart_view: VEDERE il carrello, cosa c'è nel carrello (Keywords: carrello, vedi carrello, mostra carrello, cosa ho nel carrello, cosa c'è nel carrello, my cart, Warenkorb anzeigen, voir panier)
- cart_remove: RIMUOVERE prodotto dal carrello (Keywords: togli, rimuovi, elimina dal carrello, remove from cart, aus dem Warenkorb entfernen, retirer du panier)
- cart_confirm: CONFERMARE l'ordine/carrello, procedere all'acquisto (Keywords: conferma ordine, conferma carrello, procedi, checkout, finalizza, conferma, bestätigen, confirmer)
- order_create: Richiesta generica di CREARE un ordine senza specificare prodotti (Keywords: creare ordine, fare ordine, voglio ordinare genericamente, order erstellen, passer commande)
- order_inquiry: Domande su ordini esistenti, stato ordini, modifiche, prodotti acquistati, storico acquisti (Keywords: ordine, ordini, ordinato, acquisto, acquistato, comprato, storico, ultimi prodotti, cosa ho comprato, quando ho comprato, SO, order, Bestellung, commande, purchased, gekauft, acheté)
- order_detail: Richiesta DETTAGLI di un ordine specifico (Keywords: dettagli ordine, mostrami l'ordine, più info su ordine)
- invoice_inquiry: Domande su fatture, pagamenti, estratti conto, saldo (Keywords: fattura, fatture, pagamento, saldo, INV, invoice, Rechnung, facture)
- invoice_detail: Richiesta DETTAGLI di una fattura specifica (Keywords: dettagli fattura, mostrami la fattura)
- invoice_filter: Richiesta di FILTRARE le fatture (Keywords: da pagare, non pagate, aperte, pagate, scadute)
- shipping_inquiry: Domande su spedizioni, tracking, consegne, dove si trova la merce (Keywords: spedizione, spedizioni, consegna, tracking, traccia, tracciare, DDT, dove, arriva, delivery, Lieferung, livraison)
- product_inquiry: Domande su prodotti, catalogo, disponibilità, prezzi prodotti, QUALSIASI richiesta di cibo/ingredienti per cucinare, ricette, preparazione piatti. USA QUESTO INTENTO quando l'utente chiede ingredienti o vuole preparare un piatto! (Keywords: prodotto, prodotti, catalogo, disponibile, cerco, mi serve, ho bisogno, voglio fare, preparare, cucinare, ricetta, ingredienti, pasta, spaghetti, penne, lasagna, risotto, mozzarella, parmigiano, prosciutto, formaggio, astice, aragosta, gamberi, scampi, pesce, carne, verdure, pomodoro, olio)
- account_management: Gestione account, dati personali, password (Keywords: account, password, profilo, dati personali)
- helpdesk: Supporto tecnico, problemi generali, assistenza (Keywords: aiuto, help, problema, supporto, operatore, assistenza)
- pricing_quote: Richiesta preventivi, listini prezzi B2B (Keywords: preventivo, listino, prezzi all'ingrosso)
- complaint: Reclami, problemi con ordini/prodotti ricevuti (Keywords: reclamo, problema, danneggiato, sbagliato)
- general_info: Informazioni generali sull'azienda, orari, contatti (Keywords: orari, dove siete, contatti, chi siete)
- followup: Domanda di follow-up riferita alla risposta precedente (Keywords: quelle, questi, l'ultimo, il primo, più dettagli, dimmi di più)
- unknown: Intento non chiaro

ATTENZIONE CONTESTO CONVERSAZIONALE:
- Se l'utente fa riferimento a elementi discussi prima (es. "quelle da pagare", "l'ultimo ordine", "più dettagli"), guarda la conversazione precedente
- "Quelle da pagare" dopo aver mostrato fatture = invoice_filter con filter: "unpaid"
- "Dettagli dell'ultimo" dopo aver mostrato ordini = order_detail con position: "last"
- "Dimmi di più" = followup che richiede dettagli sull'ultimo argomento discusso

Nella risposta JSON, aggiungi questi campi entities se rilevanti:
- filter: "unpaid" | "paid" | "overdue" per filtrare fatture
- position: "last" | "first" | numero specifico per riferimenti a liste
- reference_type: "order" | "invoice" | "product" se il riferimento è implicito dal contesto

ATTENZIONE: La parola "traccia" o "tracciare" indica SEMPRE shipping_inquiry, NON invoice_inquiry!

IMPORTANTE:
- Se il messaggio richiede accesso a dati personali/ordini, imposta requiresAuth a true
- Estrai tutte le entità rilevanti (ID ordine, nome prodotto, ecc.)
- Sii preciso nella confidence (0.0 = totalmente incerto, 1.0 = certissimo)`;
  }

  /**
   * Costruisce la cronologia della conversazione per Claude
   */
  private buildConversationHistory(context: CustomerContext): Anthropic.MessageParam[] {
    // Prendi gli ultimi 5 messaggi per contesto
    const recentMessages = context.conversationHistory.slice(-5);

    return recentMessages
      .filter(msg => msg.role !== 'system')
      .map(msg => ({
        role: msg.role as 'user' | 'assistant',
        content: msg.content
      }));
  }

  /**
   * Parse la risposta JSON di Claude
   */
  private parseIntentResponse(response: string): Intent {
    try {
      // Estrai JSON dalla risposta (potrebbe avere testo prima/dopo)
      const jsonMatch = response.match(/\{[\s\S]*\}/);
      if (!jsonMatch) {
        throw new Error('No JSON found in response');
      }

      const parsed = JSON.parse(jsonMatch[0]);

      return {
        type: parsed.type || 'unknown',
        confidence: parsed.confidence || 0.5,
        entities: parsed.entities || {},
        requiresAuth: parsed.requiresAuth || false
      };
    } catch (error) {
      console.error('❌ Errore parsing risposta Claude:', error);
      return {
        type: 'unknown',
        confidence: 0.3,
        requiresAuth: false
      };
    }
  }

  /**
   * Analisi intento fallback basata su keywords
   */
  private fallbackIntentAnalysis(message: string): Intent {
    const lowerMessage = message.toLowerCase();

    // ========================================
    // LEAD CAPTURE - Email + Nome (PRIORITÀ ALTISSIMA)
    // Quando l'utente fornisce email e/o nome per registrazione B2B
    // ========================================
    const emailPattern = /[a-zA-Z0-9._%+-]+@[a-zA-Z0-9.-]+\.[a-zA-Z]{2,}/;
    const namePattern = /(?:mi chiamo|sono|chiamano|nome[:\s]+|name[:\s]+|ich bin|je m'appelle|my name is)\s*([a-zA-Z]+(?:\s+[a-zA-Z]+)?)/i;

    const hasEmail = emailPattern.test(message);
    const hasName = namePattern.test(message) ||
                    // Pattern per nomi senza prefisso (es. "giovanni franco" dopo aver dato email)
                    (hasEmail && /\s+(e\s+)?(io\s+)?(mi\s+chiamo\s+)?([A-Z][a-z]+(?:\s+[A-Z][a-z]+)?)/i.test(message));

    if (hasEmail || (hasName && lowerMessage.includes('chiamo'))) {
      // Estrai email e nome
      const emailMatch = message.match(emailPattern);
      const nameMatch = message.match(/(?:mi chiamo|sono|chiamano|name[:\s]+|ich bin|je m'appelle)\s*([a-zA-Z]+(?:\s+[a-zA-Z]+)?)/i) ||
                        message.match(/(?:e\s+)?(?:io\s+)?(?:mi\s+chiamo\s+)?([A-Z][a-z]+(?:\s+[A-Z][a-z]+)?)$/);

      return {
        type: 'lead_capture',
        confidence: 0.95,
        entities: {
          email: emailMatch ? emailMatch[0] : undefined,
          contact_name: nameMatch ? nameMatch[1]?.trim() : undefined
        },
        requiresAuth: false
      };
    }

    // ========================================
    // NEGATION DETECTION - HIGHEST PRIORITY
    // Se il messaggio inizia con "No", "Non", "no volevo", etc. NON è cart_add
    // È una correzione o chiarimento, passa all'AI per capire l'intento reale
    // ========================================
    const isNegation = /^(no[,\s]|non\s|no\s+volevo|non\s+volevo|non\s+intendevo|volevo\s+solo|solo\s+queste?|no\s+solo)/i.test(lowerMessage);
    if (isNegation) {
      console.log('🚫 Detected negation/correction, skipping cart_add detection');
      // Non classificare come cart_add, lascia che il flusso continui
      // per essere gestito dall'AI o come product_inquiry
    }

    // Ordinal selection (for cart product selection: "il primo", "1", "secondo", etc.)
    // HIGHEST PRIORITY - users selecting from a product list
    // Ma solo se NON è una negazione
    if (!isNegation && lowerMessage.match(/^(il |la )?(primo|prima|secondo|seconda|terzo|terza|quarto|quarta|quinto|quinta|1|2|3|4|5|uno|due|tre|quattro|cinque)\.?$/i)) {
      return {
        type: 'cart_add',
        confidence: 0.95,
        requiresAuth: true
      };
    }

    // Cart add keywords (HIGHEST PRIORITY - must come first)
    // Ma solo se NON è una negazione
    if (!isNegation && lowerMessage.match(/aggiungimi|mettimi|aggiungi.*carrell|metti.*carrell|lo voglio|lo prendo|me lo metti|add to cart|in den warenkorb|ajouter au panier/i)) {
      return {
        type: 'cart_add',
        confidence: 0.9,
        requiresAuth: true
      };
    }

    // Cart view keywords
    if (lowerMessage.match(/vedi.*carrell|mostra.*carrell|cosa.*carrell|nel carrello|my cart|warenkorb anzeigen|voir panier/i)) {
      return {
        type: 'cart_view',
        confidence: 0.9,
        requiresAuth: true
      };
    }

    // Cart remove keywords
    if (lowerMessage.match(/togli.*carrell|rimuovi.*carrell|elimina.*carrell|remove from cart/i)) {
      return {
        type: 'cart_remove',
        confidence: 0.9,
        requiresAuth: true
      };
    }

    // Cart confirm keywords
    if (lowerMessage.match(/conferma.*ordine|conferma.*carrell|procedi|checkout|finalizza|bestätigen|confirmer/i)) {
      return {
        type: 'cart_confirm',
        confidence: 0.9,
        requiresAuth: true
      };
    }

    // Order keywords
    if (lowerMessage.match(/ordine|order|ordinato|acquisto|so\d+/i)) {
      return {
        type: 'order_inquiry',
        confidence: 0.7,
        requiresAuth: true
      };
    }

    // Invoice keywords
    if (lowerMessage.match(/fattura|invoice|pagamento|saldo|inv\//i)) {
      return {
        type: 'invoice_inquiry',
        confidence: 0.7,
        requiresAuth: true
      };
    }

    // Shipping keywords
    if (lowerMessage.match(/spedizione|consegna|tracking|ddt|delivery/i)) {
      return {
        type: 'shipping_inquiry',
        confidence: 0.7,
        requiresAuth: false
      };
    }

    // Product keywords - include food/ingredient terms
    if (lowerMessage.match(/prodotto|catalogo|disponibil|prezzo|product|price/i)) {
      return {
        type: 'product_inquiry',
        confidence: 0.7,
        requiresAuth: false
      };
    }

    // Food/cooking related - should trigger product search
    if (isFoodRelatedMessage(message)) {
      return {
        type: 'product_inquiry',
        confidence: 0.75,
        requiresAuth: false
      };
    }

    // Complaint keywords
    if (lowerMessage.match(/reclamo|problema|difetto|complaint|issue|wrong/i)) {
      return {
        type: 'complaint',
        confidence: 0.8,
        requiresAuth: false
      };
    }

    // ========================================
    // ACCOUNT MANAGEMENT - "mi conosci?", "chi sono?", etc.
    // Richieste info sull'account/dati del cliente autenticato
    // ========================================
    if (lowerMessage.match(/mi conosci|chi sono|che sai di me|info di me|miei dati|mio account|mio profilo|i miei dati|il mio account|il mio profilo|account|password|dati personali/i)) {
      return {
        type: 'account_management',
        confidence: 0.85,
        requiresAuth: true
      };
    }

    return {
      type: 'helpdesk',
      confidence: 0.5,
      requiresAuth: false
    };
  }

  // ============================================================================
  // AGENT ROUTING
  // ============================================================================

  /**
   * Seleziona l'agente appropriato per gestire l'intento
   */
  private selectAgent(intent: Intent, context: CustomerContext): AgentConfig | null {
    // Un utente è autenticato se ha customerType='b2b' O 'b2c' E un customerId valido
    const isAuthenticated = (context.customerType === 'b2b' || context.customerType === 'b2c') && context.customerId;

    // Filter agents che possono gestire questo intento
    const capableAgents = Array.from(this.agents.values())
      .filter(agent => agent.intents.includes(intent.type))
      .filter(agent => {
        // Se l'agente richiede auth, verifica che il cliente sia veramente autenticato
        if (agent.requiresAuth) {
          return isAuthenticated;
        }
        return true;
      })
      .sort((a, b) => b.priority - a.priority);

    return capableAgents[0] || null;
  }

  // ============================================================================
  // MESSAGE PROCESSING
  // ============================================================================

  /**
   * Processa un messaggio del cliente e ritorna la risposta appropriata
   */
  async processMessage(
    message: string,
    sessionId: string,
    customerContext?: Partial<CustomerContext>
  ): Promise<AgentResponse> {
    try {
      console.log('📥 processMessage received:', {
        message: message.substring(0, 50),
        sessionId,
        customerContext: JSON.stringify(customerContext)
      });

      // Recupera o crea il contesto della conversazione
      let context = this.conversationStore.get(sessionId);

      if (!context) {
        context = this.createContext(sessionId, customerContext);
        this.conversationStore.set(sessionId, context);
        console.log('📝 New context created:', { customerId: context.customerId, customerType: context.customerType, historyLength: context.conversationHistory.length });
      } else {
        // Aggiorna context con nuove info se fornite
        // IMPORTANTE: se customerContext ha conversationHistory (da KV), usa quella perché è la più completa
        if (customerContext) {
          const inMemoryHistoryLength = context.conversationHistory.length;
          const kvHistoryLength = customerContext.conversationHistory?.length || 0;

          // Usa la cronologia più lunga (KV dovrebbe essere sempre aggiornato)
          if (kvHistoryLength >= inMemoryHistoryLength) {
            context = { ...context, ...customerContext };
            console.log(`📝 Context updated: usando cronologia da KV (${kvHistoryLength} messaggi) invece di in-memory (${inMemoryHistoryLength})`);
          } else {
            // Mantieni in-memory history ma aggiorna altri campi
            const { conversationHistory, ...otherContext } = customerContext;
            context = { ...context, ...otherContext };
            console.log(`📝 Context updated: mantenendo cronologia in-memory (${inMemoryHistoryLength} messaggi), KV aveva solo ${kvHistoryLength}`);
          }
        }
      }

      // ========================================
      // ANALISI ALLEGATI (se presenti)
      // Usa Gemini Vision per analizzare immagini/PDF
      // ========================================
      let processedMessage = message;
      const attachments = context.metadata?.attachments as Attachment[] | undefined;

      if (attachments && attachments.length > 0) {
        console.log(`📎 Analisi ${attachments.length} allegati con Gemini Vision...`);
        try {
          const { enrichedMessage, analyzedAttachments } = await enrichMessageWithAttachments(message, attachments);
          processedMessage = enrichedMessage;
          console.log(`✅ Allegati analizzati. Messaggio arricchito: ${processedMessage.substring(0, 100)}...`);
        } catch (attachmentError) {
          console.error('❌ Errore analisi allegati:', attachmentError);
          // Continua comunque con il messaggio originale
        }
      }

      // Aggiungi il messaggio dell'utente alla cronologia
      this.addMessage(context, {
        role: 'user',
        content: processedMessage,
        timestamp: new Date(),
        metadata: attachments ? { attachments } : undefined
      } as Message);

      // 🧠 Salva messaggio utente nella memoria persistente
      await this.saveToMemory(context, 'user', processedMessage);

      // 1. Analizza l'intento (usa il messaggio arricchito con analisi allegati)
      const intent = await this.analyzeIntent(processedMessage, context);
      console.log('📊 Intento identificato:', intent);

      // 2. Verifica se richiede autenticazione
      // Un utente è considerato "loggato" se ha customerType='b2b' O 'b2c' E un customerId valido
      const isAuthenticated = (context.customerType === 'b2b' || context.customerType === 'b2c') && context.customerId;

      if (intent.requiresAuth && !isAuthenticated) {
        return this.handleAuthRequired(context, intent);
      }

      // 3. Seleziona l'agente appropriato
      const agent = this.selectAgent(intent, context);

      if (!agent) {
        return this.handleNoAgentAvailable(context, intent);
      }

      console.log('🤖 Agente selezionato:', agent.name);

      // 4. Esegui l'agente
      const response = await agent.handler(context, intent);

      // 5. Aggiungi la risposta alla cronologia (includi data per pending_products, ecc.)
      this.addMessage(context, {
        role: 'assistant',
        content: response.message,
        timestamp: new Date(),
        agentId: response.agentId,
        data: response.data  // Salva anche data per selezioni successive (pending_products)
      } as Message);

      // 🧠 Salva risposta AI nella memoria persistente
      await this.saveToMemory(context, 'assistant', response.message, {
        agentId: response.agentId,
        intent: intent.type,
        products_shown: response.data?.map?.((p: any) => p.name)?.slice?.(0, 5)
      });

      // 6. Aggiorna il context store
      this.conversationStore.set(sessionId, context);

      return response;

    } catch (error) {
      const errorMessage = error instanceof Error ? error.message : String(error);
      const errorStack = error instanceof Error ? error.stack : undefined;

      console.error('❌ Errore processamento messaggio:', {
        message: errorMessage,
        stack: errorStack,
        name: error instanceof Error ? error.name : 'Unknown'
      });

      return {
        success: false,
        message: `Errore: ${errorMessage}`,
        requiresHumanEscalation: true,
        agentId: 'error_handler',
        confidence: 0,
        data: {
          errorType: error instanceof Error ? error.name : 'Unknown',
          errorMessage: errorMessage
        }
      };
    }
  }

  /**
   * Crea un nuovo contesto per la conversazione
   */
  private createContext(
    sessionId: string,
    customerContext?: Partial<CustomerContext>
  ): CustomerContext {
    // Usa la cronologia conversazione passata (da KV) se disponibile, altrimenti array vuoto
    const history = customerContext?.conversationHistory || [];
    console.log(`📝 createContext: usando ${history.length} messaggi da conversationHistory`);

    return {
      sessionId,
      customerType: customerContext?.customerType || 'anonymous',
      customerId: customerContext?.customerId,
      customerName: customerContext?.customerName,
      customerEmail: customerContext?.customerEmail,
      companyId: customerContext?.companyId,      // ID azienda padre per B2B
      companyName: customerContext?.companyName,  // Nome azienda padre per B2B
      odooSession: customerContext?.odooSession,
      conversationHistory: history,
      metadata: {
        timestamp: new Date(),
        ...customerContext?.metadata
      }
    };
  }

  /**
   * Aggiunge un messaggio alla cronologia
   */
  private addMessage(context: CustomerContext, message: Message): void {
    context.conversationHistory.push(message);

    // Mantieni solo gli ultimi 50 messaggi per non esaurire la memoria
    if (context.conversationHistory.length > 50) {
      context.conversationHistory = context.conversationHistory.slice(-50);
    }
  }

  /**
   * Collects all attachments from context metadata and conversation history
   * Returns a combined array of all attachments ready to be attached to a ticket
   */
  private collectAttachments(context: CustomerContext): Array<{
    name: string;
    content: string;
    mimetype: string;
  }> {
    const attachments: Array<{ name: string; content: string; mimetype: string }> = [];

    // Add attachments from context metadata
    if (context.metadata?.attachments) {
      attachments.push(...context.metadata.attachments);
    }

    // Also collect attachments from conversation history messages
    for (const message of context.conversationHistory) {
      if (message.metadata?.attachments && Array.isArray(message.metadata.attachments)) {
        for (const att of message.metadata.attachments) {
          // Ensure attachment has required fields
          if (att.name && att.content && att.mimetype) {
            attachments.push({
              name: att.name,
              content: att.content,
              mimetype: att.mimetype
            });
          }
        }
      }
    }

    console.log(`📎 Collected ${attachments.length} attachments for ticket`);
    return attachments;
  }

  /**
   * Gestisce il caso in cui è richiesta l'autenticazione
   * Comportamento da "venditore": accogliente, proattivo, orientato alla conversione
   * Supporta IT, DE, FR, EN
   */
  private handleAuthRequired(context: CustomerContext, intent: Intent): AgentResponse {
    const lang = context.metadata?.language || 'it';

    // Messaggi multilingua per ogni tipo di richiesta
    const authMessages: Record<string, Record<string, { message: string; actions: string[] }>> = {
      order_inquiry: {
        it: {
          message: '📦 Per visualizzare i tuoi ordini devo sapere chi sei!\n\n' +
                   'Sei già cliente LAPA? Accedi al tuo account per vedere lo storico ordini, ' +
                   'lo stato delle consegne e molto altro.\n\n' +
                   'Se invece sei nuovo, benvenuto! Posso aiutarti a scoprire i nostri prodotti italiani di alta qualità. ' +
                   'Cosa stai cercando?',
          actions: ['Accedi al tuo account', 'Scopri i nostri prodotti', 'Diventa cliente B2B']
        },
        de: {
          message: '📦 Um Ihre Bestellungen anzuzeigen, muss ich wissen, wer Sie sind!\n\n' +
                   'Sind Sie bereits LAPA-Kunde? Melden Sie sich an, um Bestellhistorie, ' +
                   'Lieferstatus und vieles mehr zu sehen.\n\n' +
                   'Sind Sie neu? Willkommen! Ich kann Ihnen unsere hochwertigen italienischen Produkte zeigen. ' +
                   'Was suchen Sie?',
          actions: ['Anmelden', 'Produkte entdecken', 'B2B-Kunde werden']
        },
        fr: {
          message: '📦 Pour voir vos commandes, je dois savoir qui vous êtes!\n\n' +
                   'Êtes-vous déjà client LAPA? Connectez-vous pour voir l\'historique des commandes, ' +
                   'le statut des livraisons et bien plus.\n\n' +
                   'Vous êtes nouveau? Bienvenue! Je peux vous aider à découvrir nos produits italiens de qualité. ' +
                   'Que cherchez-vous?',
          actions: ['Se connecter', 'Découvrir les produits', 'Devenir client B2B']
        },
        en: {
          message: '📦 To view your orders, I need to know who you are!\n\n' +
                   'Already a LAPA customer? Log in to see order history, ' +
                   'delivery status and much more.\n\n' +
                   'New here? Welcome! I can help you discover our high-quality Italian products. ' +
                   'What are you looking for?',
          actions: ['Log in', 'Discover products', 'Become B2B customer']
        }
      },
      invoice_inquiry: {
        it: {
          message: '📄 Le fatture sono riservate ai clienti registrati.\n\n' +
                   'Se sei già cliente LAPA, accedi al tuo account per visualizzare fatture, ' +
                   'scadenze e pagare online.\n\n' +
                   'Non sei ancora cliente? Scopri i vantaggi di diventare un cliente B2B LAPA!',
          actions: ['Accedi al tuo account', 'Vantaggi clienti B2B', 'Contattaci']
        },
        de: {
          message: '📄 Rechnungen sind registrierten Kunden vorbehalten.\n\n' +
                   'Sind Sie bereits LAPA-Kunde? Melden Sie sich an, um Rechnungen, ' +
                   'Fälligkeiten und Online-Zahlung zu sehen.\n\n' +
                   'Noch kein Kunde? Entdecken Sie die Vorteile eines LAPA B2B-Kunden!',
          actions: ['Anmelden', 'B2B-Vorteile', 'Kontakt']
        },
        fr: {
          message: '📄 Les factures sont réservées aux clients enregistrés.\n\n' +
                   'Êtes-vous déjà client LAPA? Connectez-vous pour voir les factures, ' +
                   'les échéances et payer en ligne.\n\n' +
                   'Pas encore client? Découvrez les avantages de devenir client B2B LAPA!',
          actions: ['Se connecter', 'Avantages B2B', 'Contact']
        },
        en: {
          message: '📄 Invoices are reserved for registered customers.\n\n' +
                   'Already a LAPA customer? Log in to view invoices, ' +
                   'due dates and pay online.\n\n' +
                   'Not a customer yet? Discover the benefits of becoming a LAPA B2B customer!',
          actions: ['Log in', 'B2B benefits', 'Contact us']
        }
      },
      shipping_inquiry: {
        it: {
          message: '🚚 Per tracciare le tue spedizioni ho bisogno di identificarti!\n\n' +
                   'Se sei già cliente LAPA, accedi al tuo account per vedere lo stato delle consegne ' +
                   'e l\'orario di arrivo stimato.\n\n' +
                   'Hai un numero d\'ordine? Dimmi di più e vedo come posso aiutarti!',
          actions: ['Accedi al tuo account', 'Ho un numero ordine', 'Scopri i nostri prodotti']
        },
        de: {
          message: '🚚 Um Ihre Sendungen zu verfolgen, muss ich Sie identifizieren!\n\n' +
                   'Sind Sie bereits LAPA-Kunde? Melden Sie sich an, um den Lieferstatus ' +
                   'und die voraussichtliche Ankunftszeit zu sehen.\n\n' +
                   'Haben Sie eine Bestellnummer? Sagen Sie mir mehr und ich helfe Ihnen!',
          actions: ['Anmelden', 'Ich habe eine Bestellnummer', 'Produkte entdecken']
        },
        fr: {
          message: '🚚 Pour suivre vos expéditions, je dois vous identifier!\n\n' +
                   'Êtes-vous déjà client LAPA? Connectez-vous pour voir le statut de livraison ' +
                   'et l\'heure d\'arrivée estimée.\n\n' +
                   'Avez-vous un numéro de commande? Dites-moi plus et je vous aide!',
          actions: ['Se connecter', 'J\'ai un numéro de commande', 'Découvrir les produits']
        },
        en: {
          message: '🚚 To track your shipments, I need to identify you!\n\n' +
                   'Already a LAPA customer? Log in to see delivery status ' +
                   'and estimated arrival time.\n\n' +
                   'Have an order number? Tell me more and I\'ll help you!',
          actions: ['Log in', 'I have an order number', 'Discover products']
        }
      },
      default: {
        it: {
          message: '👋 Ciao! Per accedere a queste informazioni riservate devi effettuare il login.\n\n' +
                   'Sei già cliente LAPA? Accedi al tuo account.\n' +
                   'Sei nuovo? Fantastico! Posso aiutarti a scoprire i nostri prodotti italiani di qualità.\n\n' +
                   'Come posso esserti utile?',
          actions: ['Accedi al tuo account', 'Scopri i prodotti', 'Diventa cliente', 'Parla con un operatore']
        },
        de: {
          message: '👋 Hallo! Um auf diese reservierten Informationen zuzugreifen, müssen Sie sich anmelden.\n\n' +
                   'Sind Sie bereits LAPA-Kunde? Melden Sie sich an.\n' +
                   'Sind Sie neu? Fantastisch! Ich kann Ihnen unsere hochwertigen italienischen Produkte zeigen.\n\n' +
                   'Wie kann ich Ihnen helfen?',
          actions: ['Anmelden', 'Produkte entdecken', 'Kunde werden', 'Mit Mitarbeiter sprechen']
        },
        fr: {
          message: '👋 Bonjour! Pour accéder à ces informations réservées, vous devez vous connecter.\n\n' +
                   'Êtes-vous déjà client LAPA? Connectez-vous.\n' +
                   'Vous êtes nouveau? Fantastique! Je peux vous aider à découvrir nos produits italiens de qualité.\n\n' +
                   'Comment puis-je vous aider?',
          actions: ['Se connecter', 'Découvrir les produits', 'Devenir client', 'Parler à un opérateur']
        },
        en: {
          message: '👋 Hi! To access this reserved information, you need to log in.\n\n' +
                   'Already a LAPA customer? Log in to your account.\n' +
                   'New here? Fantastic! I can help you discover our quality Italian products.\n\n' +
                   'How can I help you?',
          actions: ['Log in', 'Discover products', 'Become a customer', 'Talk to an operator']
        }
      }
    };

    // Seleziona il messaggio corretto
    const intentType = intent.type in authMessages ? intent.type : 'default';
    const langMessages = authMessages[intentType];
    const content = langMessages[lang] || langMessages['it'];

    return {
      success: true, // Non è un errore, è una risposta valida!
      message: content.message,
      suggestedActions: content.actions,
      requiresHumanEscalation: false,
      agentId: 'sales_assistant',
      confidence: 1.0
    };
  }

  /**
   * Gestisce il caso in cui nessun agente può gestire la richiesta
   * Comportamento da venditore: proattivo, orienta verso prodotti e servizi
   */
  private handleNoAgentAvailable(context: CustomerContext, intent: Intent): AgentResponse {
    const lang = context.metadata?.language || 'it';

    const messages: Record<string, { message: string; actions: string[] }> = {
      it: {
        message: '🤔 Non ho capito esattamente cosa ti serve, ma sono qui per aiutarti!\n\n' +
                 'LAPA è il tuo partner per i migliori prodotti alimentari italiani in Svizzera.\n\n' +
                 'Posso aiutarti con:\n' +
                 '🧀 **Prodotti** - Formaggi, salumi, pasta e molto altro\n' +
                 '📦 **Ordini** - Effettua un ordine o verifica lo stato\n' +
                 '🚚 **Consegne** - Informazioni su spedizioni e tempi\n' +
                 '💼 **Diventa cliente B2B** - Vantaggi esclusivi per aziende\n\n' +
                 'Come posso esserti utile?',
        actions: ['Scopri i prodotti', 'Diventa cliente B2B', 'Parla con un operatore', 'Contattaci']
      },
      de: {
        message: '🤔 Ich habe nicht genau verstanden, was Sie brauchen, aber ich bin hier, um zu helfen!\n\n' +
                 'LAPA ist Ihr Partner für die besten italienischen Lebensmittel in der Schweiz.\n\n' +
                 'Ich kann Ihnen helfen mit:\n' +
                 '🧀 **Produkte** - Käse, Wurst, Pasta und vieles mehr\n' +
                 '📦 **Bestellungen** - Bestellen oder Status prüfen\n' +
                 '🚚 **Lieferungen** - Informationen zu Versand und Zeiten\n' +
                 '💼 **B2B-Kunde werden** - Exklusive Vorteile für Unternehmen\n\n' +
                 'Wie kann ich Ihnen helfen?',
        actions: ['Produkte entdecken', 'B2B-Kunde werden', 'Mit Mitarbeiter sprechen', 'Kontakt']
      },
      fr: {
        message: '🤔 Je n\'ai pas bien compris votre demande, mais je suis là pour vous aider!\n\n' +
                 'LAPA est votre partenaire pour les meilleurs produits alimentaires italiens en Suisse.\n\n' +
                 'Je peux vous aider avec:\n' +
                 '🧀 **Produits** - Fromages, charcuterie, pâtes et bien plus\n' +
                 '📦 **Commandes** - Passer une commande ou vérifier le statut\n' +
                 '🚚 **Livraisons** - Informations sur les expéditions et délais\n' +
                 '💼 **Devenir client B2B** - Avantages exclusifs pour entreprises\n\n' +
                 'Comment puis-je vous aider?',
        actions: ['Découvrir les produits', 'Devenir client B2B', 'Parler à un opérateur', 'Contact']
      },
      en: {
        message: '🤔 I didn\'t quite understand what you need, but I\'m here to help!\n\n' +
                 'LAPA is your partner for the finest Italian food products in Switzerland.\n\n' +
                 'I can help you with:\n' +
                 '🧀 **Products** - Cheese, cured meats, pasta and much more\n' +
                 '📦 **Orders** - Place an order or check status\n' +
                 '🚚 **Deliveries** - Shipping and delivery info\n' +
                 '💼 **Become a B2B customer** - Exclusive benefits for businesses\n\n' +
                 'How can I help you?',
        actions: ['Discover products', 'Become B2B customer', 'Talk to an operator', 'Contact us']
      }
    };

    const content = messages[lang] || messages['it'];

    return {
      success: true, // Non è un errore, è un'opportunità di vendita!
      message: content.message,
      suggestedActions: content.actions,
      requiresHumanEscalation: false,
      agentId: 'sales_assistant',
      confidence: 0.8
    };
  }

  // ============================================================================
  // AGENT REGISTRATION
  // ============================================================================

  /**
   * Registra un agente nel sistema
   */
  registerAgent(config: AgentConfig): void {
    this.agents.set(config.id, config);
    console.log(`✅ Agente registrato: ${config.name} (${config.id})`);
  }

  /**
   * Registra gli agenti di default
   */
  private registerDefaultAgents(): void {
    // LEAD CAPTURE AGENT - Cattura dati contatto per B2B (PRIORITÀ MASSIMA!)
    this.registerAgent({
      id: 'lead_capture',
      name: 'Lead Capture Agent',
      description: 'Cattura email e nome per registrazione B2B o follow-up commerciale',
      intents: ['lead_capture'],
      requiresAuth: false,
      priority: 15, // Priorità massima - non perdere mai un lead!
      handler: async (context, intent) => {
        return await this.leadCaptureAgentHandler(context, intent);
      }
    });

    // HELPDESK AGENT - Gestisce richieste generiche
    this.registerAgent({
      id: 'helpdesk',
      name: 'Helpdesk Agent',
      description: 'Gestisce supporto generico e informazioni generali',
      intents: ['helpdesk', 'general_info', 'unknown', 'account_management'],
      requiresAuth: false,
      priority: 1,
      handler: async (context, intent) => {
        return await this.helpdeskAgentHandler(context, intent);
      }
    });

    // PRODUCT AGENT - Gestisce domande sui prodotti
    this.registerAgent({
      id: 'product',
      name: 'Product Agent',
      description: 'Gestisce domande su prodotti e catalogo',
      intents: ['product_inquiry', 'pricing_quote'],
      requiresAuth: false,
      priority: 5,
      handler: async (context, intent) => {
        return await this.productAgentHandler(context, intent);
      }
    });

    // ORDER AGENT - Gestisce ordini (richiede auth)
    this.registerAgent({
      id: 'order',
      name: 'Order Agent',
      description: 'Gestisce domande su ordini',
      intents: ['order_inquiry'],
      requiresAuth: true,
      priority: 8,
      handler: async (context, intent) => {
        return await this.orderAgentHandler(context, intent);
      }
    });

    // ORDER CREATE AGENT - Crea nuovi ordini (richiede auth)
    this.registerAgent({
      id: 'order_create',
      name: 'Order Create Agent',
      description: 'Crea nuovi ordini per clienti',
      intents: ['order_create'],
      requiresAuth: true,
      priority: 9,
      handler: async (context, intent) => {
        return await this.orderCreateAgentHandler(context, intent);
      }
    });

    // INVOICE AGENT - Gestisce fatture (richiede auth)
    this.registerAgent({
      id: 'invoice',
      name: 'Invoice Agent',
      description: 'Gestisce domande su fatture e pagamenti',
      intents: ['invoice_inquiry'],
      requiresAuth: true,
      priority: 8,
      handler: async (context, intent) => {
        return await this.invoiceAgentHandler(context, intent);
      }
    });

    // SHIPPING AGENT - Gestisce spedizioni
    this.registerAgent({
      id: 'shipping',
      name: 'Shipping Agent',
      description: 'Gestisce domande su spedizioni e tracking',
      intents: ['shipping_inquiry'],
      requiresAuth: false,
      priority: 7,
      handler: async (context, intent) => {
        return await this.shippingAgentHandler(context, intent);
      }
    });

    // COMPLAINT AGENT - Gestisce reclami
    this.registerAgent({
      id: 'complaint',
      name: 'Complaint Agent',
      description: 'Gestisce reclami e problemi',
      intents: ['complaint'],
      requiresAuth: false,
      priority: 9,
      handler: async (context, intent) => {
        return await this.complaintAgentHandler(context, intent);
      }
    });

    // ORDER DETAIL AGENT - Dettagli ordine specifico
    this.registerAgent({
      id: 'order_detail',
      name: 'Order Detail Agent',
      description: 'Mostra dettagli di un ordine specifico (dall\'ultimo menzionato o posizione)',
      intents: ['order_detail'],
      requiresAuth: true,
      priority: 9,
      handler: async (context, intent) => {
        return await this.orderDetailAgentHandler(context, intent);
      }
    });

    // INVOICE FILTER AGENT - Filtra fatture
    this.registerAgent({
      id: 'invoice_filter',
      name: 'Invoice Filter Agent',
      description: 'Filtra fatture per stato pagamento',
      intents: ['invoice_filter'],
      requiresAuth: true,
      priority: 9,
      handler: async (context, intent) => {
        return await this.invoiceFilterAgentHandler(context, intent);
      }
    });

    // INVOICE DETAIL AGENT - Dettagli fattura specifica
    this.registerAgent({
      id: 'invoice_detail',
      name: 'Invoice Detail Agent',
      description: 'Mostra dettagli di una fattura specifica',
      intents: ['invoice_detail'],
      requiresAuth: true,
      priority: 9,
      handler: async (context, intent) => {
        return await this.invoiceDetailAgentHandler(context, intent);
      }
    });

    // FOLLOWUP AGENT - Gestisce domande di contesto
    this.registerAgent({
      id: 'followup',
      name: 'Followup Agent',
      description: 'Gestisce domande di follow-up riferite a risposte precedenti',
      intents: ['followup'],
      requiresAuth: false,
      priority: 10,
      handler: async (context, intent) => {
        return await this.followupAgentHandler(context, intent);
      }
    });

    // CART AGENT - Gestisce il carrello conversazionale (preventivo draft Odoo)
    this.registerAgent({
      id: 'cart',
      name: 'Cart Agent',
      description: 'Gestisce il carrello conversazionale - aggiunge, rimuove, mostra e conferma prodotti',
      intents: ['cart_add', 'cart_view', 'cart_remove', 'cart_confirm'],
      requiresAuth: true,
      priority: 10, // Alta priorità per gestione carrello
      handler: async (context, intent) => {
        return await this.cartAgentHandler(context, intent);
      }
    });
  }

  // ============================================================================
  // AGENT HANDLERS
  // ============================================================================

  /**
   * Handler per Lead Capture - Cattura dati contatto per registrazione B2B
   * CRITICO per la conversione: quando un utente fornisce email/nome, NON perdere il lead!
   *
   * SALVA SEMPRE in Odoo:
   * 1. Crea/trova res.partner con email
   * 2. Crea ticket helpdesk per tracciare la richiesta
   */
  private async leadCaptureAgentHandler(
    context: CustomerContext,
    intent: Intent
  ): Promise<AgentResponse> {
    try {
      const email = intent.entities?.email as string | undefined;
      const contactName = intent.entities?.contact_name as string | undefined;
      const lang = context.metadata?.language || 'it';

      console.log('🎯 LEAD CAPTURE:', { email, contactName, sessionId: context.sessionId });

      // Cerca nella conversazione precedente per info aggiuntive (nome pizzeria, zona, prodotti interesse)
      const conversationText = context.conversationHistory
        .map(m => m.content)
        .join(' ')
        .toLowerCase();

      // Estrai info dalla conversazione
      const businessNameMatch = conversationText.match(/(?:pizzeria|ristorante|hotel|locale|attività)\s+(?:da\s+)?([a-zA-Z\s]+?)(?:\s*[-–]|\s+a\s+|\s+in\s+|\s*$)/i);
      const businessName = businessNameMatch ? businessNameMatch[1].trim() : undefined;

      const zonaMatch = conversationText.match(/(?:a\s+|in\s+|zona\s+)(zurigo|berna|basilea|ginevra|lugano|lucerna|zurich|zürich|bern|basel|genève|genf)/i);
      const zona = zonaMatch ? zonaMatch[1] : undefined;

      // Prepara messaggio di conferma
      const leadInfo = {
        email,
        contactName,
        businessName,
        zona,
        timestamp: new Date().toISOString(),
        sessionId: context.sessionId,
        conversationSummary: conversationText.slice(-500) // Ultimi 500 caratteri
      };

      console.log('📋 Lead info raccolte:', leadInfo);

      // ========================================
      // SALVATAGGIO LEAD IN ODOO - SEMPRE TICKET!
      // Cerca partner esistente, se non esiste usa ID 1 (LAPA)
      // NON crea nuovi partner, solo ticket per tracciamento
      // ========================================
      let partnerId: number = 1; // Default: LAPA company
      let ticketId: string | null = null;
      let partnerExists = false;

      if (email) {
        try {
          const odooClient = await getOdooClient();

          // Cerca partner esistente con questa email (NON creiamo nuovi partner)
          const existingPartners = await odooClient.searchRead(
            'res.partner',
            [['email', '=ilike', email]],
            ['id', 'name'],
            1
          );

          if (existingPartners && existingPartners.length > 0) {
            partnerId = existingPartners[0].id;
            partnerExists = true;
            console.log('🔍 Partner esistente trovato:', partnerId, existingPartners[0].name);
          } else {
            console.log('📝 Partner non trovato, uso ID 1 (LAPA) per il ticket');
          }
        } catch (searchError) {
          console.warn('⚠️ Errore ricerca partner:', searchError);
        }

        // CREA SEMPRE IL TICKET - con tutti i dati nel description
        try {
          const conversationSummary = context.conversationHistory
            .map(m => `[${m.timestamp.toLocaleString('it-CH')}] ${m.role === 'user' ? 'CLIENTE' : 'AI'}: ${m.content}`)
            .join('\n\n');

          const ticketDescription = `
══════════════════════════════════════════════════════
📋 NUOVO LEAD B2B - CHAT AI LAPA
══════════════════════════════════════════════════════

👤 DATI LEAD (DA CONTATTARE!):
──────────────────────────────────────────────────────
• Nome: ${contactName || 'Non fornito'}
• Email: ${email}
• Attività: ${businessName || 'Non specificata'}
• Zona: ${zona || 'Non specificata'}
${partnerExists ? `• Partner Odoo esistente: ID ${partnerId}` : '• Partner: NON ESISTE in Odoo (nuovo lead)'}

💬 CONVERSAZIONE CHAT:
──────────────────────────────────────────────────────
${conversationSummary}

──────────────────────────────────────────────────────
📅 Data: ${new Date().toLocaleString('it-CH')}
🔗 Sessione: ${context.sessionId}
══════════════════════════════════════════════════════

⚠️ AZIONE RICHIESTA: Contattare il lead via email (${email}) entro 24h per attivazione B2B.
          `.trim();

          const helpdeskAgent = createHelpdeskAgent(context.sessionId, (lang as 'it' | 'en' | 'de') || 'it');
          const ticketResult = await helpdeskAgent.createTicket({
            customerId: partnerId,
            subject: `[Lead B2B] ${contactName || email}${businessName ? ` - ${businessName}` : ''}`,
            description: ticketDescription,
            priority: '2' // Media-alta priorità per lead B2B
          });

          if (ticketResult.success) {
            ticketId = String(ticketResult.ticketId);
            console.log('✅ Ticket lead creato:', ticketId);
          } else {
            console.error('⚠️ Errore creazione ticket lead:', ticketResult);
          }
        } catch (ticketError) {
          console.error('❌ Errore creazione ticket:', ticketError);
        }
      }

      const messages: Record<string, string> = {
        it: `🎉 **Perfetto, grazie ${contactName || ''}!**

📋 **Dati raccolti:**
${email ? `✅ Email: ${email}` : ''}
${contactName ? `✅ Nome: ${contactName}` : ''}
${businessName ? `✅ Attività: ${businessName}` : ''}
${zona ? `✅ Zona: ${zona}` : ''}

Il nostro team commerciale ti contatterà **entro 24 ore lavorative** per:
- 📝 Attivare il tuo account B2B
- 💰 Inviarti il listino prezzi dedicato
- 📦 Organizzare la prima consegna di prova

Nel frattempo, hai altre domande sui nostri prodotti?`,

        de: `🎉 **Perfekt, danke ${contactName || ''}!**

📋 **Erfasste Daten:**
${email ? `✅ E-Mail: ${email}` : ''}
${contactName ? `✅ Name: ${contactName}` : ''}
${businessName ? `✅ Betrieb: ${businessName}` : ''}
${zona ? `✅ Zone: ${zona}` : ''}

Unser Vertriebsteam wird Sie **innerhalb von 24 Arbeitsstunden** kontaktieren für:
- 📝 Ihr B2B-Konto aktivieren
- 💰 Ihnen die dedizierte Preisliste senden
- 📦 Die erste Probelieferung organisieren

In der Zwischenzeit, haben Sie weitere Fragen zu unseren Produkten?`,

        fr: `🎉 **Parfait, merci ${contactName || ''}!**

📋 **Données collectées:**
${email ? `✅ Email: ${email}` : ''}
${contactName ? `✅ Nom: ${contactName}` : ''}
${businessName ? `✅ Établissement: ${businessName}` : ''}
${zona ? `✅ Zone: ${zona}` : ''}

Notre équipe commerciale vous contactera **sous 24 heures ouvrables** pour:
- 📝 Activer votre compte B2B
- 💰 Vous envoyer la liste de prix dédiée
- 📦 Organiser la première livraison d'essai

En attendant, avez-vous d'autres questions sur nos produits?`,

        en: `🎉 **Perfect, thank you ${contactName || ''}!**

📋 **Collected data:**
${email ? `✅ Email: ${email}` : ''}
${contactName ? `✅ Name: ${contactName}` : ''}
${businessName ? `✅ Business: ${businessName}` : ''}
${zona ? `✅ Area: ${zona}` : ''}

Our sales team will contact you **within 24 business hours** to:
- 📝 Activate your B2B account
- 💰 Send you the dedicated price list
- 📦 Organize your first trial delivery

In the meantime, do you have other questions about our products?`
      };

      return {
        success: true,
        message: messages[lang] || messages.it,
        data: leadInfo,
        agentId: 'lead_capture',
        confidence: 0.98,
        suggestedActions: [
          lang === 'de' ? 'Produkte entdecken' : lang === 'fr' ? 'Découvrir les produits' : 'Scopri i prodotti',
          lang === 'de' ? 'Fragen stellen' : lang === 'fr' ? 'Poser une question' : 'Altre domande'
        ]
      };

    } catch (error) {
      console.error('❌ Errore lead capture:', error);
      return {
        success: false,
        message: 'Grazie per le informazioni! Ti contatteremo presto.',
        agentId: 'lead_capture',
        confidence: 0.5
      };
    }
  }

  /**
   * Handler per l'agente Helpdesk
   */
  private async helpdeskAgentHandler(
    context: CustomerContext,
    intent: Intent
  ): Promise<AgentResponse> {
    try {
      // Prendi l'ultimo messaggio dell'utente dalla history
      const userMessages = context.conversationHistory.filter(m => m.role === 'user');
      const lastUserMessage = userMessages[userMessages.length - 1];
      const userMessage = lastUserMessage?.content?.toLowerCase() || '';

      console.log('🔍 helpdeskAgentHandler:', {
        customerId: context.customerId,
        customerType: context.customerType,
        userMessage: userMessage.substring(0, 100),
        historyLength: context.conversationHistory.length,
        userMessagesCount: userMessages.length
      });

      // Verifica se l'utente chiede ESPLICITAMENTE di parlare con un operatore o creare un ticket
      // NON creare ticket automaticamente - solo su richiesta esplicita
      // IMPORTANTE: Controlla anche gli ultimi 5 messaggi per gestire il caso in cui l'utente
      // chiede un ticket e poi fornisce l'email in un messaggio successivo
      const ticketKeywordRegex = /operatore|umano|persona reale|parlare con qualcuno|ticket|contatt.*umano|voglio.*assistenza|passami.*operatore|aprimi|aprire|crea.*ticket|open.*ticket/i;
      const problemKeywordRegex = /reclamo|non funziona|errore grave|urgente|emergenza/i;

      const wantsHumanOperator = ticketKeywordRegex.test(userMessage);
      const hasExplicitProblem = problemKeywordRegex.test(userMessage);

      // Controlla anche i messaggi recenti (ultimi 5) per capire se l'utente aveva già chiesto un ticket
      const recentUserMessages = userMessages.slice(-5);
      const recentMessagesText = recentUserMessages.map(m => m.content?.toLowerCase() || '').join(' ');
      const recentlyRequestedTicket = ticketKeywordRegex.test(recentMessagesText) || problemKeywordRegex.test(recentMessagesText);

      // Keyword generiche che NON devono creare ticket automatico
      // "aiuto", "help", "problema", "assistenza" sono troppo generiche
      // Usa hasKeywords per il messaggio corrente, recentlyRequestedTicket per la conversazione
      const hasKeywords = wantsHumanOperator || hasExplicitProblem || recentlyRequestedTicket;

      const ticketCheck = {
        hasKeywords,
        wantsHumanOperator,
        hasExplicitProblem,
        customerId: context.customerId,
        customerIdType: typeof context.customerId,
        customerType: context.customerType,
        historyLength: context.conversationHistory.length
      };
      console.log('🎫 Ticket check:', ticketCheck);

      // Crea ticket SOLO se l'utente lo chiede esplicitamente
      const shouldCreateTicket = context.customerId && hasKeywords;
      console.log('🎟️ shouldCreateTicket:', shouldCreateTicket, 'hasKeywords:', hasKeywords);

      if (shouldCreateTicket) {
        console.log('✅ Condizioni soddisfatte - creazione ticket in corso...');
        console.log('📝 Cliente B2B richiede assistenza - recupero dati completi e creazione ticket');

        // 1. Recupera TUTTI i dati del cliente da Odoo (incluso venditore)
        let customerData: any = null;
        let salespersonName: string | null = null;
        let salespersonPhone: string | null = null;
        try {
          const odooClient = await getOdooClient();
          const partners = await odooClient.searchRead(
            'res.partner',
            [['id', '=', context.customerId]],
            ['name', 'email', 'phone', 'mobile', 'street', 'street2', 'city', 'zip', 'country_id', 'vat', 'ref', 'company_id', 'parent_id', 'category_id', 'property_payment_term_id', 'sale_order_count', 'total_invoiced', 'comment', 'user_id'],
            1
          );
          if (partners && partners.length > 0) {
            customerData = partners[0];
            // Recupera nome e telefono del venditore
            if (customerData.user_id) {
              salespersonName = customerData.user_id[1];
              const salespersonId = customerData.user_id[0];
              try {
                const users = await odooClient.read('res.users', [salespersonId], ['partner_id']);
                if (users && users.length > 0 && users[0].partner_id) {
                  const salesPartners = await odooClient.read('res.partner', [users[0].partner_id[0]], ['phone', 'mobile']);
                  if (salesPartners && salesPartners.length > 0) {
                    salespersonPhone = salesPartners[0].mobile || salesPartners[0].phone;
                  }
                }
              } catch (e) {
                console.warn('⚠️ Impossibile recuperare telefono venditore:', e);
              }
            }
          }
        } catch (odooError) {
          console.warn('⚠️ Impossibile recuperare dati cliente:', odooError);
        }

        const helpdeskAgent = createHelpdeskAgent(context.sessionId, (context.metadata?.language as 'it' | 'en' | 'de') || 'it');

        // 2. Costruisci conversazione completa con timestamp
        const conversationSummary = context.conversationHistory
          .map(m => `[${m.timestamp.toLocaleString('it-CH')}] ${m.role === 'user' ? 'CLIENTE' : 'AI'}: ${m.content}`)
          .join('\n\n');

        // 3. Determina priorità automaticamente
        let priority: '0' | '1' | '2' | '3' = '1';
        if (/urgente|subito|emergenza|grave/i.test(userMessage)) priority = '3';
        else if (/problema|errore|sbagliato|reclamo/i.test(userMessage)) priority = '2';

        // 4. Costruisci descrizione COMPLETA del ticket
        const nome = customerData?.name || context.customerName || 'N/D';
        const email = customerData?.email || context.customerEmail || 'N/D';
        const telefono = customerData?.phone || customerData?.mobile || 'N/D';
        const indirizzo = customerData ? `${customerData.street || ''} ${customerData.street2 || ''}, ${customerData.zip || ''} ${customerData.city || ''}`.trim() : 'N/D';
        const paese = customerData?.country_id?.[1] || 'N/D';

        const ticketDescription = `
══════════════════════════════════════════════════════
📋 RICHIESTA ASSISTENZA - CHAT AI LAPA
══════════════════════════════════════════════════════

👤 DATI CLIENTE (per contattarlo):
──────────────────────────────────────────────────────
• ID Odoo: ${context.customerId}
• Nome: ${nome}
• Email: ${email}
• Telefono: ${telefono}
• Indirizzo: ${indirizzo}
• Paese: ${paese}
• P.IVA: ${customerData?.vat || 'N/D'}
• Codice Cliente: ${customerData?.ref || 'N/D'}
• Tipo: ${context.customerType.toUpperCase()}

📊 INFO COMMERCIALI:
──────────────────────────────────────────────────────
• Totale Ordini: ${customerData?.sale_order_count || 'N/D'}
• Fatturato Totale: CHF ${customerData?.total_invoiced?.toFixed(2) || 'N/D'}
• Termini Pagamento: ${customerData?.property_payment_term_id?.[1] || 'Standard'}
• Note Cliente: ${customerData?.comment || 'Nessuna'}

💬 CONVERSAZIONE CHAT:
──────────────────────────────────────────────────────
${conversationSummary}

──────────────────────────────────────────────────────
📅 Creato: ${new Date().toLocaleString('it-CH')}
🔗 Sessione: ${context.sessionId}
══════════════════════════════════════════════════════`.trim();

        // Collect all attachments from context and conversation history
        const attachments = this.collectAttachments(context);
        console.log('🎫 Chiamando createTicket con:', { customerId: context.customerId, subject: `[Chat AI] ${nome}`, priority, attachmentsCount: attachments.length });

        let ticketResult;
        try {
          ticketResult = await helpdeskAgent.createTicket({
            customerId: context.customerId!,  // Non-null assertion - già verificato nell'if
            subject: `[Chat AI] ${nome} - Richiesta assistenza`,
            description: ticketDescription,
            priority,
            attachments: attachments.length > 0 ? attachments : undefined
          });
          console.log('🎫 Risultato createTicket:', JSON.stringify(ticketResult));
        } catch (ticketError) {
          console.error('🎫 Eccezione in createTicket:', ticketError);
          ticketResult = {
            success: false,
            message: ticketError instanceof Error ? ticketError.message : String(ticketError)
          };
        }

        if (ticketResult.success) {
          // Messaggio personalizzato con nome venditore
          const salespersonInfo = salespersonName
            ? `${salespersonName}, il tuo referente commerciale,`
            : 'Il nostro team';
          const salespersonContact = salespersonPhone
            ? `\n• 📞 ${salespersonName}: ${salespersonPhone}`
            : '';

          return {
            success: true,
            message: `✅ Ho creato il ticket **#${ticketResult.ticketId}** con tutti i tuoi dati.\n\n` +
                     `${salespersonInfo} ti contatterà presto a:\n` +
                     `• 📧 ${email}\n` +
                     `• 📞 ${telefono}${salespersonContact}\n\n` +
                     `Per urgenze: lapa@lapa.ch | +41 76 361 70 21`,
            agentId: 'helpdesk',
            confidence: 1.0,
            requiresHumanEscalation: true,
            data: { ticketId: ticketResult.ticketId, customerId: context.customerId, customerName: nome, customerEmail: email, salesperson: salespersonName },
            suggestedActions: ['Ho altre domande', 'Torna al menu principale']
          };
        } else {
          // Ticket creation failed
          console.error('❌ Creazione ticket fallita:', ticketResult);
          return {
            success: false,
            message: `⚠️ Non sono riuscito a creare il ticket automaticamente.\n\n` +
                     `Per favore contattaci direttamente:\n` +
                     `📧 lapa@lapa.ch\n` +
                     `📞 +41 76 361 70 21\n\n` +
                     `Errore: ${ticketResult.message || ticketResult.error || 'Errore sconosciuto'}`,
            agentId: 'helpdesk',
            confidence: 0.5,
            requiresHumanEscalation: true,
            data: {
              ticketError: ticketResult.message || ticketResult.error,
              ticketResult: JSON.stringify(ticketResult),
              debug: ticketCheck
            }
          };
        }
      }

      // Se non è loggato o non vuole operatore, usa Claude per risposta generale
      const response = await this.anthropic.messages.create({
        model: 'claude-sonnet-4-20250514',
        max_tokens: 2048,
        temperature: 0.7,
        system: this.buildHelpdeskPrompt(context),
        messages: this.buildConversationHistory(context)
      });

      const content = response.content[0];
      if (content.type !== 'text') {
        throw new Error('Unexpected response type');
      }

      // Se il cliente NON è loggato E vuole ESPLICITAMENTE supporto/ticket - controlla se ha fornito i dati di contatto
      // Se non vuole supporto, lascia passare e restituisci la risposta di Claude
      if (!context.customerId && hasKeywords) {
        // Cerca di estrarre dati di contatto dal messaggio dell'utente
        const fullUserMessage = lastUserMessage?.content || '';

        // Pattern per email
        const emailMatch = fullUserMessage.match(/[\w.-]+@[\w.-]+\.\w+/i);
        const extractedEmail = emailMatch ? emailMatch[0] : null;

        // Pattern per nome (parole con maiuscola iniziale)
        const nameMatch = fullUserMessage.match(/(?:nome|mi chiamo|sono)\s*[:\-]?\s*([A-Z][a-zA-ZàèéìòùÀÈÉÌÒÙ]+(?:\s+[A-Z][a-zA-ZàèéìòùÀÈÉÌÒÙ]+)*)/i);
        let extractedName = nameMatch ? nameMatch[1].trim() : null;

        // Se non trovato con pattern, cerca nomi propri all'inizio
        if (!extractedName) {
          const words = fullUserMessage.split(/\s+/);
          const potentialNames = words.filter(w => /^[A-Z][a-zA-ZàèéìòùÀÈÉÌÒÙ]+$/.test(w) && w.length > 2);
          if (potentialNames.length >= 2) {
            extractedName = potentialNames.slice(0, 2).join(' ');
          }
        }

        // Estrai descrizione problema (tutto ciò che non è nome/email/telefono)
        let problemDescription = fullUserMessage
          .replace(/[\w.-]+@[\w.-]+\.\w+/gi, '')  // rimuovi email
          .replace(/(?:\+?\d{1,3}[-.\s]?)?\(?\d{2,4}\)?[-.\s]?\d{3,4}[-.\s]?\d{2,4}/g, '') // rimuovi telefono
          .replace(/(?:nome|mi chiamo|sono|email|telefono|indirizzo)[:\-]?\s*/gi, '')
          .trim();

        // Se non c'è descrizione, usa l'intero messaggio
        if (!problemDescription || problemDescription.length < 5) {
          problemDescription = fullUserMessage;
        }

        console.log('🔍 Dati estratti utente anonimo:', { extractedName, extractedEmail, problemDescription: problemDescription.substring(0, 100) });

        // Se abbiamo l'email, crea il ticket - l'email è sufficiente per contattare il cliente
        if (extractedEmail) {
          console.log('✅ Utente anonimo ha fornito dati sufficienti - creazione ticket');

          const helpdeskAgent = createHelpdeskAgent(context.sessionId, (context.metadata?.language as 'it' | 'en' | 'de') || 'it');

          // Costruisci descrizione ticket
          const ticketDescription = `
══════════════════════════════════════════════════════
📋 RICHIESTA ASSISTENZA - CHAT AI LAPA (UTENTE NON REGISTRATO)
══════════════════════════════════════════════════════

👤 DATI FORNITI:
• Nome: ${extractedName || 'Non fornito'}
• Email: ${extractedEmail}

📝 RICHIESTA:
${problemDescription}

══════════════════════════════════════════════════════
💬 CONVERSAZIONE CHAT (${context.conversationHistory.length} messaggi):
══════════════════════════════════════════════════════
${context.conversationHistory.map(m => `[${m.role === 'user' ? 'CLIENTE' : 'AI'}]: ${m.content}`).join('\n\n')}
          `.trim();

          // Prima cerca o crea il partner in Odoo con l'email fornita
          let partnerId: number | null = null;
          try {
            const odooClient = await getOdooClient();

            // Cerca partner esistente con questa email
            const existingPartners = await odooClient.searchRead(
              'res.partner',
              [['email', '=ilike', extractedEmail]],
              ['id', 'name'],
              1
            );

            if (existingPartners && existingPartners.length > 0) {
              partnerId = existingPartners[0].id;
              console.log('🔍 Partner esistente trovato:', partnerId);
            } else {
              // Crea nuovo partner
              const newPartnerId = await odooClient.call('res.partner', 'create', [{
                name: extractedName || extractedEmail,
                email: extractedEmail,
                customer_rank: 1,
                comment: 'Creato automaticamente da Chat AI LAPA'
              }]);
              partnerId = newPartnerId as number;
              console.log('✅ Nuovo partner creato:', partnerId);
            }
          } catch (partnerError) {
            console.warn('⚠️ Errore gestione partner:', partnerError);
          }

          // Crea il ticket with attachments collected from context and conversation
          try {
            const anonAttachments = this.collectAttachments(context);
            const ticketResult = await helpdeskAgent.createTicket({
              customerId: partnerId || 1, // Usa partner trovato/creato o fallback a 1
              subject: `[Chat AI] ${extractedName || extractedEmail}`,
              description: ticketDescription,
              priority: '1',
              attachments: anonAttachments.length > 0 ? anonAttachments : undefined
            });

            console.log('🎫 Risultato ticket anonimo:', ticketResult, 'allegati:', anonAttachments.length);

            if (ticketResult.success) {
              return {
                success: true,
                message: `✅ Ho creato il ticket **#${ticketResult.ticketId}**!\n\n` +
                         `Il nostro team ti contatterà presto all'indirizzo **${extractedEmail}**.\n\n` +
                         `Per qualsiasi urgenza:\n📧 lapa@lapa.ch\n📞 +41 76 361 70 21`,
                agentId: 'helpdesk',
                confidence: 0.95,
                data: { ticketId: ticketResult.ticketId, email: extractedEmail }
              };
            }
          } catch (ticketError) {
            console.error('❌ Errore creazione ticket anonimo:', ticketError);
          }
        }

        // Utente anonimo senza email - chiedi l'email per creare il ticket
        return {
          success: true,
          message: `Per aprire subito un ticket e farti aiutare da un nostro operatore, ho bisogno della tua **email**.\n\n` +
                   `📧 Scrivi la tua email e descrivi brevemente il problema.\n\n` +
                   `Esempio: "mario.rossi@email.com - non riesco a trovare il mio ordine"\n\n` +
                   `Oppure contattaci direttamente:\n📧 lapa@lapa.ch\n📞 +41 76 361 70 21`,
          agentId: 'helpdesk',
          confidence: 0.9,
          suggestedActions: [
            'Fornisci la tua email',
            'Contatta via email',
            'Accedi al tuo account'
          ]
        };
      }

      return {
        success: true,
        message: content.text,
        agentId: 'helpdesk',
        confidence: 0.8,
        suggestedActions: [
          'Apri un ticket di assistenza',
          'Hai altre domande?'
        ],
        data: { debug: { ...ticketCheck, shouldCreateTicket } }  // DEBUG - rimuovere dopo
      };
    } catch (error) {
      const errorMsg = error instanceof Error ? error.message : String(error);
      console.error('❌ Errore helpdesk agent:', errorMsg, error);

      return {
        success: false,
        message: `Mi dispiace, c'è stato un problema. Per assistenza immediata contattaci:\n\n📧 lapa@lapa.ch\n📞 +41 76 361 70 21`,
        requiresHumanEscalation: true,
        agentId: 'helpdesk',
        data: { error: errorMsg }
      };
    }
  }

  /**
   * Handler per l'agente Product
   */
  private async productAgentHandler(
    context: CustomerContext,
    intent: Intent
  ): Promise<AgentResponse> {
    try {
      // Imposta la lingua del products-agent in base al context
      const userLanguage = (context.metadata?.language || 'it') as 'it' | 'en' | 'fr' | 'de';
      this.productsAgent.setLanguage(userLanguage);

      const entities = intent.entities || {};

      // Ottieni l'ultimo messaggio dell'utente per contesto
      const lastUserMsg = context.conversationHistory
        .filter(m => m.role === 'user')
        .pop()?.content || 'Cerca prodotto';

      // ========================================
<<<<<<< HEAD
      // PRODOTTI SPECIALI - Termini che sono PRODOTTI, non ricette
      // Es: "porchetta" è un prodotto LAPA (PORCHETTA DI ARICCIA, etc.)
      // ========================================
      const PRODUCT_TERMS = ['porchetta'];  // Termini da cercare come prodotto prima
=======
      // PRODOTTI SPECIALI - Termini che sono sia PRODOTTI che ricette
      // Quando l'utente cerca questi termini, mostriamo PRIMA i prodotti reali
      // Solo se l'utente chiede esplicitamente "ricetta", "come fare", etc.
      // allora mostriamo gli ingredienti
      // ========================================
      const PRODUCT_TERMS = [
        // Prodotti specifici
        'porchetta',
        // Dessert e dolci
        'tiramisu', 'tiramisù',
        // Salse e sughi pronti
        'pesto', 'ragù', 'ragu',
        // Paste
        'lasagna',
        // Preparati
        'bruschetta', 'caprese',
        // Frutti di mare (utenti vogliono il prodotto, non la ricetta)
        'astice', 'aragosta', 'vongole',
        // Sughi pronti (spesso venduti come prodotti)
        'carbonara', 'amatriciana', 'arrabbiata', 'puttanesca', 'bolognese', 'norma'
      ];

      // Verifica se l'utente chiede esplicitamente una RICETTA (non un prodotto)
      // Include anche "fare un X", "voglio fare", "devo fare", "mi serve fare"
      const isRecipeRequest = /\b(ricetta|come (fare|preparare|cucinare)|ingredienti per|per fare|voglio fare|devo fare|mi serve fare|fare (un|una|il|la|i|le|gli))\b/i.test(lastUserMsg);

      // ========================================
      // MULTI-PRODUCT SEARCH: Se l'utente menziona più ingredienti, cerca TUTTI
      // Es: "mascarpone savoiardi cacao" -> cerca ognuno separatamente
      // ========================================
      const multipleIngredients = this.extractMultipleIngredients(lastUserMsg);
      console.log(`🔍 Multiple ingredients detected: ${multipleIngredients.join(', ') || 'none'}`);

      if (multipleIngredients.length > 1) {
        console.log(`🛒 Ricerca multipla per ${multipleIngredients.length} ingredienti: ${multipleIngredients.join(', ')}`);

        const allProductsFound: any[] = [];
        const ingredientResults: Record<string, any[]> = {};
        const notFoundIngredients: string[] = [];

        for (const ingredient of multipleIngredients) {
          const searchResult = await this.productsAgent.searchProducts(
            { query: ingredient, active_only: true },
            3  // Max 3 prodotti per ingrediente
          );

          if (searchResult.success && searchResult.data && searchResult.data.length > 0) {
            ingredientResults[ingredient] = searchResult.data;
            allProductsFound.push(...searchResult.data);
          } else {
            notFoundIngredients.push(ingredient);
            ingredientResults[ingredient] = [];
          }
        }

        // Se abbiamo trovato almeno qualche prodotto, mostra i risultati
        if (allProductsFound.length > 0) {
          const productsData = Object.entries(ingredientResults).flatMap(([ingredient, products]) => {
            return products.slice(0, 2).map((product: any) => {
              const templateId = product.product_tmpl_id ? product.product_tmpl_id[0] : product.id;
              const qty = product.qty_available || 0;
              const isAvailable = qty > 0;
              return {
                name: product.name,
                ingredient: ingredient,
                price: `${product.list_price?.toFixed(2) || '0.00'} CHF`,
                qty_available: qty,
                unit: product.uom_id ? product.uom_id[1] : 'pz',
                url: generateProductUrl(templateId, product.name),
                disponibile_subito: isAvailable,
                disponibilita_testo: isAvailable
                  ? `✅ Disponibile (${qty} ${product.uom_id ? product.uom_id[1] : 'pz'})`
                  : `⏳ Ordinabile su richiesta`
              };
            });
          });

          const foundIngredients = Object.keys(ingredientResults).filter(k => ingredientResults[k].length > 0);

          const multiMessage = await this.generateConversationalResponse(
            context,
            'ricerca multipla ingredienti',
            {
              ingredients_searched: multipleIngredients,
              products: productsData,
              found_ingredients: foundIngredients,
              missing_ingredients: notFoundIngredients,
              total_products: productsData.length,
              customer_name: context.customerName
            },
            lastUserMsg
          );

          return {
            success: true,
            message: multiMessage,
            data: allProductsFound,
            agentId: 'product',
            confidence: 0.9,
            suggestedActions: ['Aggiungi tutto al carrello', 'Cerca altro', 'Chiedi un preventivo']
          };
        }
      }
>>>>>>> d938909f

      const productTermFound = PRODUCT_TERMS.find(term =>
        lastUserMsg.toLowerCase().includes(term)
      );

<<<<<<< HEAD
      if (productTermFound) {
        console.log(`🎯 Termine prodotto speciale trovato: "${productTermFound}" - Cerco prodotto diretto`);
=======
      // Se l'utente cerca un prodotto (non una ricetta), mostra i prodotti prima
      // MA solo se non ha già menzionato più ingredienti (gestito sopra)
      if (productTermFound && !isRecipeRequest && multipleIngredients.length <= 1) {
        console.log(`🎯 Termine prodotto speciale trovato: "${productTermFound}" - Cerco prodotto diretto (non è una richiesta ricetta)`);
>>>>>>> d938909f

        const directProductSearch = await this.productsAgent.searchProducts(
          { query: productTermFound, active_only: false },
          10
        );

        if (directProductSearch.success && directProductSearch.data && directProductSearch.data.length > 0) {
          // Filtra solo prodotti che contengono il termine nel nome
          const matchingProducts = directProductSearch.data.filter((p: any) =>
            p.name.toLowerCase().includes(productTermFound)
          );

          if (matchingProducts.length > 0) {
            console.log(`✅ Trovati ${matchingProducts.length} prodotti "${productTermFound}"`);

            const productsData = matchingProducts.map((product: any) => {
              const templateId = product.product_tmpl_id ? product.product_tmpl_id[0] : product.id;
              const qty = product.qty_available || 0;
              const isAvailable = qty > 0;
              return {
                name: product.name,
                price: `${product.list_price?.toFixed(2) || '0.00'} CHF`,
                qty_available: qty,
                unit: product.uom_id ? product.uom_id[1] : 'pz',
                url: generateProductUrl(templateId, product.name),
                disponibile_subito: isAvailable,
                disponibilita_testo: isAvailable
                  ? `✅ Disponibile (${qty} ${product.uom_id ? product.uom_id[1] : 'pz'})`
                  : `⏳ Ordinabile su richiesta`
              };
            });

            const directMessage = await this.generateConversationalResponse(
              context,
              'prodotto ricercato',
              {
                search_term: productTermFound,
                products: productsData,
                total_found: productsData.length,
                customer_name: context.customerName
              },
              lastUserMsg
            );

            return {
              success: true,
              message: directMessage,
              data: matchingProducts,
              agentId: 'product',
              confidence: 0.95,
              suggestedActions: ['Aggiungi al carrello', 'Cerca altro', 'Chiedi un preventivo']
            };
          }
        }
        console.log(`⚠️ Nessun prodotto trovato per "${productTermFound}", continuo con ricerca normale`);
<<<<<<< HEAD
=======
      } else if (productTermFound && isRecipeRequest) {
        console.log(`📖 Richiesta ricetta per "${productTermFound}" - mostrerò gli ingredienti invece dei prodotti`);
>>>>>>> d938909f
      }

      // ========================================
      // RECIPE DETECTION - Cerca ingredienti per ricette
      // ========================================
      console.log(`🔍 Recipe detection check - Message: "${lastUserMsg}"`);
      const recipe = detectRecipe(lastUserMsg);
      console.log(`🔍 Recipe detection result: ${recipe ? recipe.name : 'null'}`);

      if (recipe) {
        console.log(`🍝 Ricetta rilevata: ${recipe.name} - Ingredienti: ${recipe.ingredients.join(', ')}`);

        // ========================================
        // IMPORTANTE: Prima cerca il nome della ricetta come PRODOTTO DIRETTO
        // Es: "porchetta" potrebbe essere un prodotto in vendita, non solo una ricetta
        // ========================================
        const recipeNameLower = Object.keys(RECIPE_MAP).find(key =>
          lastUserMsg.toLowerCase().includes(key)
        );

        if (recipeNameLower) {
          console.log(`🔍 Ricerca diretta prodotto per: ${recipeNameLower}`);
          // NOTA: active_only: false per trovare TUTTI i prodotti con questo nome,
          // anche quelli temporaneamente non attivi/vendibili
          const directProductSearch = await this.productsAgent.searchProducts(
            { query: recipeNameLower, active_only: false },
            10
          );

          if (directProductSearch.success && directProductSearch.data && directProductSearch.data.length > 0) {
            // Trovati prodotti diretti! (es: "Porchetta di Ariccia" invece di ingredienti)
            console.log(`✅ Trovati ${directProductSearch.data.length} prodotti diretti per "${recipeNameLower}"`);

            // Prepara dati prodotti trovati
            const productsData = directProductSearch.data.map((product: any) => {
              const templateId = product.product_tmpl_id ? product.product_tmpl_id[0] : product.id;
              const qty = product.qty_available || 0;
              const isAvailable = qty > 0;
              return {
                name: product.name,
                price: `${product.list_price?.toFixed(2) || '0.00'} CHF`,
                qty_available: qty,
                unit: product.uom_id ? product.uom_id[1] : 'pz',
                url: generateProductUrl(templateId, product.name),
                disponibile_subito: isAvailable,
                disponibilita_testo: isAvailable
                  ? `✅ Disponibile (${qty} ${product.uom_id ? product.uom_id[1] : 'pz'})`
                  : `⏳ Ordinabile su richiesta`
              };
            });

            const directMessage = await this.generateConversationalResponse(
              context,
              'prodotto ricercato',
              {
                search_term: recipeNameLower,
                products: productsData,
                total_found: productsData.length,
                customer_name: context.customerName
              },
              lastUserMsg
            );

            return {
              success: true,
              message: directMessage,
              data: directProductSearch.data,
              agentId: 'product',
              confidence: 0.95,
              suggestedActions: ['Aggiungi al carrello', 'Cerca altro', 'Chiedi un preventivo']
            };
          }
        }

        // Se non trovati prodotti diretti, cerca gli ingredienti della ricetta
        console.log(`📝 Nessun prodotto diretto trovato, cerco ingredienti per: ${recipe.name}`);

        // Cerca TUTTI gli ingredienti della ricetta
        const allProducts: any[] = [];
        const ingredientResults: Record<string, any[]> = {};

        for (const ingredient of recipe.ingredients) {
          const searchResult = await this.productsAgent.searchProducts(
            { query: ingredient, active_only: true },
            5  // Max 5 prodotti per ingrediente
          );

          if (searchResult.success && searchResult.data && searchResult.data.length > 0) {
            ingredientResults[ingredient] = searchResult.data;
            allProducts.push(...searchResult.data);
          } else {
            ingredientResults[ingredient] = [];
          }
        }

        // Prepara dati per la risposta - raggruppa per ingrediente
        const recipeProductsData: any[] = [];
        const foundIngredients: string[] = [];
        const missingIngredients: string[] = [];

        for (const [ingredient, products] of Object.entries(ingredientResults)) {
          if (products.length > 0) {
            foundIngredients.push(ingredient);
            // Aggiungi i primi 2 prodotti per ogni ingrediente
            products.slice(0, 2).forEach((product: any) => {
              const templateId = product.product_tmpl_id ? product.product_tmpl_id[0] : product.id;
              const qty = product.qty_available || 0;
              const isAvailable = qty > 0;
              recipeProductsData.push({
                name: product.name,
                ingredient: ingredient,
                price: `${product.list_price?.toFixed(2) || '0.00'} CHF`,
                qty_available: qty,
                unit: product.uom_id ? product.uom_id[1] : 'pz',
                url: generateProductUrl(templateId, product.name),
                disponibile_subito: isAvailable,
                disponibilita_testo: isAvailable
                  ? `✅ Disponibile (${qty} ${product.uom_id ? product.uom_id[1] : 'pz'})`
                  : `⏳ Ordinabile su richiesta`
              });
            });
          } else {
            missingIngredients.push(ingredient);
          }
        }

        // Genera risposta conversazionale per la ricetta
        const recipeMessage = await this.generateConversationalResponse(
          context,
          'ricetta ingredienti',
          {
            recipe_name: recipe.name,
            recipe_description: recipe.description,
            products: recipeProductsData,
            found_ingredients: foundIngredients,
            missing_ingredients: missingIngredients,
            total_products: recipeProductsData.length,
            customer_name: context.customerName
          },
          lastUserMsg
        );

        return {
          success: true,
          message: recipeMessage,
          data: allProducts,
          agentId: 'product',
          confidence: 0.95,
          suggestedActions: [
            `Ordina tutto per ${recipe.name}`,
            'Cerca altro',
            'Chiedi un preventivo'
          ]
        };
      }

      // ========================================
      // DYNAMIC KEYWORD EXTRACTION - Estrae keywords quando non c'è ricetta specifica
      // ========================================
      console.log('🔍 Tentativo estrazione dinamica keywords...');
      const extractedKeywords = await this.extractFoodKeywordsWithAI(lastUserMsg);

      if (extractedKeywords.length > 0) {
        console.log(`✅ Keywords estratte: ${extractedKeywords.join(', ')}`);

        // Cerca prodotti per ogni keyword - PRIORITA' STORICO ACQUISTI
        const allProducts: any[] = [];
        const keywordResults: Record<string, any[]> = {};
        const purchasedProductIds = new Set<number>(); // Per evitare duplicati

        for (const keyword of extractedKeywords) {
          // 1️⃣ PRIMA: Cerca nello storico acquisti del cliente
          const purchasedProducts = await this.getCustomerPurchasedProductsMatching(context, keyword);
          const prioritizedProducts: any[] = [];

          if (purchasedProducts.length > 0) {
            console.log(`📦 Priorità storico: trovati ${purchasedProducts.length} prodotti già acquistati per "${keyword}"`);

            // Recupera dettagli completi (prezzo, disponibilità) per prodotti già acquistati
            for (const purchased of purchasedProducts) {
              if (purchasedProductIds.has(purchased.id)) continue; // Skip duplicati

              // Cerca dettagli prodotto nel catalogo
              const detailResult = await this.productsAgent.searchProducts(
                { query: purchased.name, active_only: true },
                5
              );

              if (detailResult.success && detailResult.data) {
                // Trova il prodotto esatto per ID o nome
                const exactMatch = detailResult.data.find((p: any) =>
                  p.id === purchased.id || p.name === purchased.name
                );

                if (exactMatch) {
                  // Aggiungi info storico acquisti (cast a any per proprietà custom)
                  const enrichedProduct = exactMatch as any;
                  enrichedProduct._fromPurchaseHistory = true;
                  enrichedProduct._purchaseCount = purchased.orderCount;
                  enrichedProduct._totalPurchased = purchased.totalQty;
                  prioritizedProducts.push(enrichedProduct);
                  purchasedProductIds.add(enrichedProduct.id);
                }
              }
            }
          }

          // 2️⃣ POI: Cerca nel catalogo generale
          const searchResult = await this.productsAgent.searchProducts(
            { query: keyword, active_only: true },
            20
          );

          if (searchResult.success && searchResult.data && searchResult.data.length > 0) {
            // Filtra prodotti non già inclusi dallo storico
            const catalogProducts = searchResult.data.filter((p: any) =>
              !purchasedProductIds.has(p.id) && p.qty_available > 0
            );

            // Combina: prima prodotti acquistati, poi catalogo
            const combinedProducts = [...prioritizedProducts, ...catalogProducts];

            if (combinedProducts.length > 0) {
              keywordResults[keyword] = combinedProducts;
              allProducts.push(...combinedProducts);
            } else if (searchResult.data.length > 0) {
              // Se nessun prodotto disponibile, mostra comunque i primi ma come "ordinabili"
              keywordResults[keyword] = searchResult.data.slice(0, 3);
              allProducts.push(...searchResult.data.slice(0, 3));
            }
          } else if (prioritizedProducts.length > 0) {
            // Solo prodotti dallo storico
            keywordResults[keyword] = prioritizedProducts;
            allProducts.push(...prioritizedProducts);
          } else {
            keywordResults[keyword] = [];
          }
        }

        // Prepara dati per la risposta - raggruppa per keyword
        const productsData: any[] = [];
        const foundKeywords: string[] = [];
        const missingKeywords: string[] = [];

        for (const [keyword, products] of Object.entries(keywordResults)) {
          if (products.length > 0) {
            foundKeywords.push(keyword);
            // Aggiungi TUTTI i prodotti per ogni keyword (max 8 per non sovraccaricare)
            products.slice(0, 8).forEach((product: any) => {
              const templateId = product.product_tmpl_id ? product.product_tmpl_id[0] : product.id;
              const qty = product.qty_available || 0;
              const isAvailable = qty > 0;
              const fromHistory = product._fromPurchaseHistory === true;
              const purchaseCount = product._purchaseCount || 0;

              // Costruisci testo disponibilità con info storico acquisti
              let disponibilita = isAvailable
                ? `✅ Disponibile (${qty} ${product.uom_id ? product.uom_id[1] : 'pz'})`
                : `⏳ Ordinabile su richiesta`;

              // Aggiungi badge se già acquistato
              if (fromHistory && purchaseCount > 0) {
                disponibilita = `⭐ GIÀ ACQUISTATO (${purchaseCount} volte) - ${disponibilita}`;
              }

              productsData.push({
                name: product.name,
                keyword: keyword,
                price: `${product.list_price?.toFixed(2) || '0.00'} CHF`,
                qty_available: qty,
                unit: product.uom_id ? product.uom_id[1] : 'pz',
                url: generateProductUrl(templateId, product.name),
                disponibile_subito: isAvailable,
                gia_acquistato: fromHistory,
                volte_acquistato: purchaseCount,
                disponibilita_testo: disponibilita
              });
            });
          } else {
            missingKeywords.push(keyword);
          }
        }

        // Genera risposta conversazionale
        const keywordsMessage = await this.generateConversationalResponse(
          context,
          'ricerca prodotti multipla',
          {
            search_keywords: extractedKeywords,
            products: productsData,
            found_keywords: foundKeywords,
            missing_keywords: missingKeywords,
            total_products: productsData.length,
            customer_name: context.customerName
          },
          lastUserMsg
        );

        // Crea suggested actions per i prodotti disponibili
        const availableForOrder = productsData.filter(p => p.disponibile_subito);
        const orderActions = availableForOrder.slice(0, 2).map((p: any) => {
          const shortName = p.name.split(' ').slice(0, 3).join(' ');
          return `Aggiungi ${shortName}`;
        });

        return {
          success: true,
          message: keywordsMessage,
          data: allProducts,
          agentId: 'product',
          confidence: 0.9,
          suggestedActions: [
            ...orderActions,
            'Aggiungi tutto al carrello',
            'Cerca altro'
          ]
        };
      }

      // ========================================
      // STANDARD PRODUCT SEARCH (no recipe, no dynamic keywords)
      // ========================================

      // Se c'è un nome prodotto o query, cerca prodotti
      if (entities.product_name) {
        const searchResult = await this.productsAgent.searchProducts(
          { query: entities.product_name, active_only: true },
          10
        );

        if (searchResult.success && searchResult.data && searchResult.data.length > 0) {
          const products = searchResult.data.slice(0, 5);

          // Prepara dati per la risposta conversazionale
          const productsData = products.map((product: any) => {
            const templateId = product.product_tmpl_id ? product.product_tmpl_id[0] : product.id;
            const qty = product.qty_available || 0;
            const isAvailable = qty > 0;
            return {
              name: product.name,
              price: `${product.list_price?.toFixed(2) || '0.00'} CHF`,
              qty_available: qty,
              unit: product.uom_id ? product.uom_id[1] : 'pz',
              url: generateProductUrl(templateId, product.name),
              // Info disponibilità
              disponibile_subito: isAvailable,
              disponibilita_testo: isAvailable
                ? `✅ Disponibile subito (${qty} ${product.uom_id ? product.uom_id[1] : 'pz'} in stock) - consegna domani`
                : `⏳ Ordinabile su richiesta - consegna in 2-7 giorni`
            };
          });

          // Genera risposta conversazionale
          const conversationalMessage = await this.generateConversationalResponse(
            context,
            'ricerca prodotti',
            {
              search_query: entities.product_name,
              products: productsData,
              total_found: searchResult.data.length,
              customer_name: context.customerName
            },
            lastUserMsg
          );

          // Crea suggested actions dinamici per i primi 3 prodotti
          const orderActions = products.slice(0, 3).map((p: any) => {
            const shortName = p.name.split(' ').slice(0, 3).join(' ');
            return `Ordina ${shortName}`;
          });

          return {
            success: true,
            message: conversationalMessage,
            data: searchResult.data,
            agentId: 'product',
            confidence: 0.9,
            suggestedActions: [
              ...orderActions,
              'Cerca altro'
            ]
          };
        }

        // Nessun risultato - risposta conversazionale
        const noResultsMessage = await this.generateConversationalResponse(
          context,
          'ricerca prodotti',
          {
            search_query: entities.product_name,
            products: [],
            total_found: 0,
            customer_name: context.customerName
          },
          lastUserMsg
        );

        return {
          success: false,
          message: noResultsMessage,
          agentId: 'product',
          confidence: 0.7,
          suggestedActions: [
            'Visualizza catalogo',
            'Cerca per categoria',
            'Richiedi assistenza'
          ]
        };
      }

      // Risposta generica conversazionale
      const genericMessage = await this.generateConversationalResponse(
        context,
        'catalogo prodotti',
        {
          products: [],
          customer_name: context.customerName,
          action_needed: 'ricerca prodotto'
        },
        lastUserMsg
      );

      return {
        success: true,
        message: genericMessage,
        agentId: 'product',
        confidence: 0.7,
        suggestedActions: [
          'Visualizza catalogo',
          'Cerca per categoria',
          'Richiedi un preventivo'
        ]
      };

    } catch (error) {
      console.error('❌ Errore productAgentHandler:', error);
      return {
        success: false,
        message: 'Si è verificato un errore cercando i prodotti. Riprova più tardi.',
        requiresHumanEscalation: true,
        agentId: 'product'
      };
    }
  }

  /**
   * Handler per l'agente Order
   */
  private async orderAgentHandler(
    context: CustomerContext,
    intent: Intent
  ): Promise<AgentResponse> {
    // Verifica solo customerId - la sessione Odoo viene gestita automaticamente dal client
    if (!context.customerId) {
      return {
        success: false,
        message: 'Cliente non identificato. Effettua il login per vedere i tuoi ordini.',
        requiresHumanEscalation: false,
        agentId: 'order'
      };
    }

    try {
      // Verifica il tipo di richiesta dall'intento
      const entities = intent.entities || {};
      const lowerMessage = context.conversationHistory
        .filter(m => m.role === 'user')
        .slice(-1)[0]?.content?.toLowerCase() || '';

      // Usa Odoo direttamente per recuperare gli ordini
      const odoo = await getOdooClient();

      // Rileva richiesta "prodotti acquistati"
      const isProductsQuery = lowerMessage.match(
        /prodott[io].*comprat|cosa.*comprat|ultim[io].*prodott|quando.*comprat|storico.*acquist|purchased|gekauft|acheté/i
      );

      if (isProductsQuery) {
        return await this.handlePurchasedProductsQuery(context, odoo, lowerMessage);
      }

      // Se c'è un order_id specifico, mostra i dettagli
      if (entities.order_id) {
        const orders = await odoo.searchRead(
          'sale.order',
          [
            ['partner_id', '=', context.customerId],
            ['name', 'ilike', entities.order_id]
          ],
          [
            'name', 'partner_id', 'date_order', 'state',
            'amount_total', 'currency_id', 'order_line'
          ],
          1
        );

        if (orders.length > 0) {
          const order = orders[0];
          const stateLabels: Record<string, string> = {
            draft: 'Bozza', sent: 'Inviato', sale: 'Confermato',
            done: 'Completato', cancel: 'Annullato'
          };

          return {
            success: true,
            message: `Ordine ${order.name}:\n` +
                     `Cliente: ${order.partner_id[1]}\n` +
                     `Data: ${order.date_order}\n` +
                     `Stato: ${stateLabels[order.state] || order.state}\n` +
                     `Totale: ${order.currency_id[1]} ${order.amount_total.toFixed(2)}\n` +
                     `Prodotti: ${Array.isArray(order.order_line) ? order.order_line.length : 0}`,
            data: order,
            agentId: 'order',
            confidence: 0.9
          };
        }

        return {
          success: false,
          message: `Non ho trovato l'ordine ${entities.order_id} nel tuo storico.`,
          agentId: 'order',
          confidence: 0.7
        };
      }

      // Altrimenti mostra lo storico ordini recenti
      const orders = await odoo.searchRead(
        'sale.order',
        [['partner_id', '=', context.customerId]],
        ['id', 'name', 'date_order', 'state', 'amount_total', 'currency_id', 'order_line'],
        10
      );

      // Ottieni l'ultimo messaggio dell'utente per contesto
      const lastUserMsg = lowerMessage || 'I miei ordini';

      if (orders && orders.length > 0) {
        const stateLabels: Record<string, string> = {
          draft: 'Bozza', sent: 'Inviato', sale: 'Confermato',
          done: 'Completato', cancel: 'Annullato'
        };

        // Prepara dati per la risposta conversazionale
        const ordersData = orders.map((order: any) => ({
          name: order.name,
          date: order.date_order,
          state: stateLabels[order.state] || order.state,
          total: `${order.currency_id[1]} ${order.amount_total.toFixed(2)}`,
          products_count: Array.isArray(order.order_line) ? order.order_line.length : 0,
          url: generateOrderUrl(order.id, order.name)
        }));

        // Genera risposta conversazionale
        const conversationalMessage = await this.generateConversationalResponse(
          context,
          'ordini e acquisti',
          {
            orders: ordersData,
            total_count: orders.length,
            customer_name: context.customerName
          },
          lastUserMsg
        );

        return {
          success: true,
          message: conversationalMessage,
          data: orders,
          agentId: 'order',
          confidence: 0.9,
          suggestedActions: [
            'Dettagli ordine',
            'Crea nuovo ordine',
            'Cerca prodotti'
          ]
        };
      }

      // Genera risposta conversazionale anche per caso "nessun ordine"
      const noOrdersMessage = await this.generateConversationalResponse(
        context,
        'ordini e acquisti',
        {
          orders: [],
          total_count: 0,
          customer_name: context.customerName
        },
        lastUserMsg
      );

      return {
        success: true,
        message: noOrdersMessage,
        agentId: 'order',
        confidence: 0.8,
        suggestedActions: [
          'Crea nuovo ordine',
          'Cerca prodotti',
          'Contatta supporto'
        ]
      };

    } catch (error) {
      console.error('❌ Errore orderAgentHandler:', error);
      return {
        success: false,
        message: 'Si è verificato un errore recuperando le informazioni sugli ordini. Riprova più tardi.',
        requiresHumanEscalation: true,
        agentId: 'order'
      };
    }
  }

  /**
   * Handler per la creazione ordini
   * B2B: Usa l'orders agent con Claude per gestire il flusso completo
   * B2C: Reindirizza al sito web per acquisti
   */
  private async orderCreateAgentHandler(
    context: CustomerContext,
    intent: Intent
  ): Promise<AgentResponse> {
    // Verifica autenticazione
    if (!context.customerId) {
      return {
        success: false,
        message: 'Per creare un ordine devi prima identificarti. Sei un cliente B2B o preferisci acquistare sul nostro sito?',
        requiresHumanEscalation: false,
        agentId: 'order_create',
        suggestedActions: ['Sono un cliente B2B', 'Vai al sito web']
      };
    }

    // B2C: Reindirizza al sito web
    if (context.customerType === 'b2c') {
      return {
        success: true,
        message: `Ciao ${context.customerName || ''}! Per acquistare i nostri prodotti, ti invito a visitare il nostro shop online:\n\n🛒 **https://lapa.ch**\n\nTroverai:\n- Catalogo completo dei prodotti\n- Pagamento sicuro (carta, bonifico)\n- Consegna a domicilio in tutta la Svizzera\n- Tracciamento della spedizione\n\nHai domande su un prodotto specifico? Posso aiutarti!`,
        agentId: 'order_create',
        confidence: 0.9,
        suggestedActions: ['Cerca un prodotto', 'Info spedizioni', 'Contatta supporto']
      };
    }

    // B2B: Usa l'orders agent con Claude per gestire il flusso
    try {
      // Prendi il messaggio originale dell'utente
      const userMessages = context.conversationHistory.filter(m => m.role === 'user');
      const userQuery = userMessages[userMessages.length - 1]?.content || 'Voglio creare un ordine';

      // Costruisci il task per l'orders agent
      const task = {
        id: `order_create_${Date.now()}`,
        user_query: userQuery,
        salesperson_id: 0, // Non usato per clienti
        context: {
          customer_id: context.customerId,
          customer_name: context.customerName,
          customer_type: context.customerType,
          conversation_id: context.sessionId,
        },
        created_at: new Date()
      };

      console.log('🛒 Calling ordersAgent for order creation:', task);

      // Esegui l'orders agent
      const result = await this.ordersAgent.execute(task);

      if (result.success) {
        return {
          success: true,
          message: result.data || 'Come posso aiutarti con il tuo ordine?',
          agentId: 'order_create',
          confidence: 0.95,
          data: result,
          suggestedActions: ['Cerca un prodotto', 'Mostra prodotti acquistati', 'Annulla']
        };
      } else {
        return {
          success: false,
          message: result.error || 'Si è verificato un errore nella creazione dell\'ordine.',
          agentId: 'order_create',
          requiresHumanEscalation: true
        };
      }
    } catch (error) {
      console.error('❌ Errore orderCreateAgentHandler:', error);
      return {
        success: false,
        message: 'Si è verificato un errore. Riprova o contatta il supporto.',
        requiresHumanEscalation: true,
        agentId: 'order_create'
      };
    }
  }

  /**
   * Handler per il carrello conversazionale
   * Gestisce aggiunta, rimozione, visualizzazione e conferma del carrello (preventivo draft Odoo)
   */
  private async cartAgentHandler(
    context: CustomerContext,
    intent: Intent
  ): Promise<AgentResponse> {
    // Verifica autenticazione
    if (!context.customerId) {
      return {
        success: false,
        message: 'Per gestire il carrello devi prima effettuare il login.',
        requiresHumanEscalation: false,
        agentId: 'cart',
        suggestedActions: ['Effettua il login', 'Vai al sito web']
      };
    }

    try {
      const odoo = await getOdooClient();
      const customerId = context.customerId;

      // Prendi il messaggio originale dell'utente
      const userMessages = context.conversationHistory.filter(m => m.role === 'user');
      const userMessage = userMessages[userMessages.length - 1]?.content || '';
      const lowerMessage = userMessage.toLowerCase();

      console.log('🛒 cartAgentHandler:', { intent: intent.type, userMessage: userMessage.substring(0, 100) });

      // Gestisci i diversi tipi di intent
      switch (intent.type) {
        case 'cart_add':
          return await this.handleCartAdd(context, odoo, userMessage, intent);

        case 'cart_view':
          return await this.handleCartView(context, odoo);

        case 'cart_remove':
          return await this.handleCartRemove(context, odoo, userMessage, intent);

        case 'cart_confirm':
          return await this.handleCartConfirm(context, odoo);

        default:
          return await this.handleCartView(context, odoo);
      }
    } catch (error) {
      console.error('❌ Errore cartAgentHandler:', error);
      return {
        success: false,
        message: 'Si è verificato un errore con il carrello. Riprova o contatta il supporto.',
        requiresHumanEscalation: true,
        agentId: 'cart'
      };
    }
  }

  /**
   * Gestisce l'aggiunta di prodotti al carrello
   * Supporta richieste come: "aggiungimi un guanciale, 1 kg di pecorino romano e un litro di uovo"
   */
  private async handleCartAdd(
    context: CustomerContext,
    odoo: any,
    userMessage: string,
    intent: Intent
  ): Promise<AgentResponse> {
    const customerId = context.customerId!;

    console.log('🛒 handleCartAdd - userMessage:', userMessage);

    // ========================================
    // SELEZIONE MULTIPLA: "tutte e due", "entrambi", "tutti", etc.
    // Quando l'utente vuole TUTTI i prodotti mostrati nella risposta precedente
    // ========================================
    const lowerMessage = userMessage.toLowerCase();
    const wantsAllProducts = /\b(tutt[ie]?\s*(e\s*due)?|entramb[ie]|ambedue|both|all|tutti\s*e\s*due)\b/i.test(lowerMessage);

    if (wantsAllProducts) {
      const pendingProducts = this.extractPendingProductsFromConversation(context);
      console.log('🛒 User wants ALL products, pending:', pendingProducts.length);

      if (pendingProducts.length > 0) {
        const addedProducts: string[] = [];
        const failedProducts: string[] = [];
        let lastCartInfo: any = null;

        for (const product of pendingProducts) {
          try {
            const result = await this.addProductToCart(odoo, customerId, product, 1, context.customerName);
            addedProducts.push(product.name);
            lastCartInfo = result.data;
          } catch (err) {
            console.error('❌ Errore aggiunta prodotto:', product.name, err);
            failedProducts.push(product.name);
          }
        }

        if (addedProducts.length > 0) {
          const cartUrl = lastCartInfo ? generateOrderUrl(lastCartInfo.cart_id, lastCartInfo.cart_name) : '';
          let message = `✅ **Prodotti aggiunti al carrello:**\n\n`;
          addedProducts.forEach(p => message += `• ${p}\n`);

          if (failedProducts.length > 0) {
            message += `\n⚠️ Non aggiunti: ${failedProducts.join(', ')}`;
          }

          if (lastCartInfo) {
            message += `\n\n🛒 **Carrello (${lastCartInfo.cart_name}):**\n- ${lastCartInfo.item_count} articoli\n- Totale: CHF ${lastCartInfo.total.toFixed(2)}`;
            if (cartUrl) message += `\n\n[Vedi carrello](${cartUrl})`;
          }

          return {
            success: true,
            message,
            agentId: 'cart',
            data: lastCartInfo,
            suggestedActions: ['Vedi carrello', 'Conferma ordine', 'Cerca altro']
          };
        }
      }
    }

    // ========================================
    // SELEZIONE PER NOME: l'utente menziona prodotti specifici mostrati prima
    // Es: "mettimi sia San Daniele che Parma" -> cerca tra pending products
    // ========================================
    const pendingProducts = this.extractPendingProductsFromConversation(context);
    if (pendingProducts.length > 0) {
      // Cerca se il messaggio menziona prodotti dai pending
      const matchedProducts = pendingProducts.filter(p => {
        const pNameLower = p.name.toLowerCase();
        // Controlla se parti significative del nome prodotto sono menzionate
        const keywords = pNameLower.split(/\s+/).filter((w: string) => w.length > 3);
        return keywords.some((kw: string) => lowerMessage.includes(kw)) ||
               // Controlla varianti comuni
               (pNameLower.includes('san daniele') && lowerMessage.includes('san daniele')) ||
               (pNameLower.includes('parma') && lowerMessage.includes('parma')) ||
               (pNameLower.includes('prosciutto') && lowerMessage.includes('prosciutto'));
      });

      console.log('🛒 Matched products from pending by name:', matchedProducts.map(p => p.name));

      if (matchedProducts.length > 0) {
        const addedProducts: string[] = [];
        const failedProducts: string[] = [];
        let lastCartInfo: any = null;

        for (const product of matchedProducts) {
          try {
            const result = await this.addProductToCart(odoo, customerId, product, 1, context.customerName);
            addedProducts.push(product.name);
            lastCartInfo = result.data;
          } catch (err) {
            console.error('❌ Errore aggiunta prodotto:', product.name, err);
            failedProducts.push(product.name);
          }
        }

        if (addedProducts.length > 0) {
          const cartUrl = lastCartInfo ? generateOrderUrl(lastCartInfo.cart_id, lastCartInfo.cart_name) : '';
          let message = `✅ **Prodotti aggiunti al carrello:**\n\n`;
          addedProducts.forEach(p => message += `• ${p}\n`);

          if (failedProducts.length > 0) {
            message += `\n⚠️ Non aggiunti: ${failedProducts.join(', ')}`;
          }

          if (lastCartInfo) {
            message += `\n\n🛒 **Carrello (${lastCartInfo.cart_name}):**\n- ${lastCartInfo.item_count} articoli\n- Totale: CHF ${lastCartInfo.total.toFixed(2)}`;
            if (cartUrl) message += `\n\n[Vedi carrello](${cartUrl})`;
          }

          return {
            success: true,
            message,
            agentId: 'cart',
            data: lastCartInfo,
            suggestedActions: ['Vedi carrello', 'Conferma ordine', 'Cerca altro']
          };
        }
      }
    }

    // ========================================
    // SELEZIONE ORDINALE: "il primo", "1", "2", etc.
    // ========================================
    const ordinalSelection = this.parseOrdinalSelection(userMessage);
    console.log('🛒 parseOrdinalSelection result:', ordinalSelection, 'for message:', userMessage);

    if (ordinalSelection >= 0 && pendingProducts.length > 0 && ordinalSelection < pendingProducts.length) {
      const selectedProduct = pendingProducts[ordinalSelection];
      console.log('🛒 Selected product from pending:', selectedProduct.name);

      try {
        const result = await this.addProductToCart(odoo, customerId, selectedProduct, 1, context.customerName);
        const cartUrl = generateOrderUrl(result.data.cart_id, result.data.cart_name);

        return {
          success: true,
          message: `✅ **${selectedProduct.name}** aggiunto al carrello!\n\n🛒 **Carrello (${result.data.cart_name}):**\n- ${result.data.item_count} articoli\n- Totale: CHF ${result.data.total.toFixed(2)}\n\n[Vedi carrello](${cartUrl})`,
          agentId: 'cart',
          data: result.data,
          suggestedActions: ['Aggiungi altro', 'Vedi carrello', 'Conferma ordine']
        };
      } catch (err) {
        console.error('❌ Errore aggiunta prodotto selezionato:', err);
        return {
          success: false,
          message: `Non sono riuscito ad aggiungere ${selectedProduct.name} al carrello. Riprova.`,
          agentId: 'cart',
          suggestedActions: ['Riprova', 'Cerca altro prodotto']
        };
      }
    }

    // Estrai i prodotti menzionati dal messaggio usando parsing intelligente
    const extractedProducts = this.extractProductsFromMessage(userMessage);

    console.log('🛒 Extracted products:', extractedProducts);

    // Se abbiamo estratto prodotti dal messaggio, cercali in Odoo
    if (extractedProducts.length > 0) {
      const addedProducts: string[] = [];
      const notFoundProducts: string[] = [];
      let lastCartInfo: any = null;

      for (const extracted of extractedProducts) {
        // Cerca il prodotto in Odoo
        const products = await odoo.searchRead(
          'product.product',
          [
            '|',
            ['name', 'ilike', extracted.name],
            ['default_code', 'ilike', extracted.name],
            ['sale_ok', '=', true]
          ],
          ['id', 'name', 'list_price', 'uom_id', 'product_tmpl_id'],
          3
        );

        if (products.length > 0) {
          // Prendi il prodotto più rilevante (primo risultato)
          const product = products[0];
          const qty = extracted.quantity || 1;

          try {
            const result = await this.addProductToCart(odoo, customerId, product, qty, context.customerName);
            addedProducts.push(`${qty}x ${product.name}`);
            lastCartInfo = result.data;
          } catch (err) {
            console.error('Errore aggiunta prodotto:', err);
            notFoundProducts.push(extracted.name);
          }
        } else {
          notFoundProducts.push(extracted.name);
        }
      }

      // Costruisci il messaggio di risposta
      if (addedProducts.length > 0) {
        let message = `✅ **Prodotti aggiunti al carrello:**\n\n`;
        addedProducts.forEach(p => {
          message += `• ${p}\n`;
        });

        if (notFoundProducts.length > 0) {
          message += `\n⚠️ **Non trovati:** ${notFoundProducts.join(', ')}\n`;
        }

        if (lastCartInfo) {
          const cartUrl = generateOrderUrl(lastCartInfo.cart_id, lastCartInfo.cart_name);
          message += `\n🛒 **Carrello (${lastCartInfo.cart_name}):**\n`;
          message += `- ${lastCartInfo.item_count} articoli\n`;
          message += `- Totale: CHF ${lastCartInfo.total.toFixed(2)}\n\n`;
          message += `[Vedi carrello](${cartUrl})`;
        }

        return {
          success: true,
          message,
          agentId: 'cart',
          data: lastCartInfo,
          suggestedActions: notFoundProducts.length > 0
            ? ['Cerca ' + notFoundProducts[0], 'Vedi carrello', 'Conferma ordine']
            : ['Aggiungi altro', 'Vedi carrello', 'Conferma ordine']
        };
      }
    }

    // Se non abbiamo estratto prodotti, prova con l'entity dall'intent o cerca prodotti recenti
    const productName = intent.entities?.product_name;

    if (!productName) {
      // Cerca nei prodotti mostrati recentemente nella conversazione
      const recentProducts = this.extractRecentProductsFromConversation(context);

      if (recentProducts.length === 0) {
        return {
          success: false,
          message: 'Quale prodotto vuoi aggiungere al carrello? Dimmi il nome del prodotto.',
          agentId: 'cart',
          suggestedActions: ['Cerca un prodotto', 'Mostra catalogo']
        };
      }

      // Se c'è un solo prodotto recente, chiedi conferma
      if (recentProducts.length === 1) {
        return {
          success: true,
          message: `Vuoi aggiungere **${recentProducts[0].name}** al carrello? Quanti ne vuoi?`,
          agentId: 'cart',
          data: { pending_product: recentProducts[0] },
          suggestedActions: ['1', '2', '5', 'Altro prodotto']
        };
      }
    }

    // Cerca il prodotto in Odoo
    const searchTerms = (productName || userMessage).toLowerCase();
    const products = await odoo.searchRead(
      'product.product',
      [
        '|',
        ['name', 'ilike', searchTerms],
        ['default_code', 'ilike', searchTerms],
        ['sale_ok', '=', true]
      ],
      ['id', 'name', 'list_price', 'uom_id', 'product_tmpl_id'],
      5
    );

    if (products.length === 0) {
      return {
        success: false,
        message: `Non ho trovato prodotti corrispondenti a "${searchTerms}". Prova con un altro nome.`,
        agentId: 'cart',
        suggestedActions: ['Cerca un altro prodotto', 'Mostra catalogo']
      };
    }

    if (products.length === 1) {
      // Un solo prodotto trovato - aggiungi direttamente con quantità 1
      return await this.addProductToCart(odoo, customerId, products[0], 1, context.customerName);
    }

    // Più prodotti trovati - chiedi quale
    let message = 'Ho trovato questi prodotti:\n\n';
    products.forEach((p: any, idx: number) => {
      const url = generateProductUrl(p.product_tmpl_id?.[0] || p.id, p.name);
      message += `${idx + 1}. **${p.name}** - CHF ${p.list_price.toFixed(2)} - [Vedi](${url})\n`;
    });
    message += '\nQuale vuoi aggiungere al carrello?';

    return {
      success: true,
      message,
      agentId: 'cart',
      data: { pending_products: products },
      suggestedActions: products.slice(0, 3).map((p: any) => p.name.substring(0, 20))
    };
  }

  /**
   * Estrae prodotti e quantità da un messaggio in linguaggio naturale
   * Es: "aggiungimi un guanciale, 1 kg di pecorino romano e un litro di uovo"
   */
  private extractProductsFromMessage(message: string): Array<{name: string, quantity: number, unit?: string}> {
    const products: Array<{name: string, quantity: number, unit?: string}> = [];

    // Rimuovi le parole chiave di aggiunta
    let cleanMessage = message.toLowerCase()
      .replace(/aggiungimi|mettimi|aggiungi|metti|lo voglio|lo prendo|me lo metti|al carrello|nel carrello/gi, '')
      .trim();

    // Se il messaggio è vuoto dopo la pulizia, non c'è nulla da estrarre
    if (!cleanMessage) return products;

    // Dividi per virgole, " e " (con spazi), "poi"
    // IMPORTANTE: NON dividere su ogni "e"! Solo su " e " come congiunzione
    const parts = cleanMessage.split(/\s*,\s*|\s+e\s+|\s+poi\s+/i).filter(p => p.trim());

    for (const part of parts) {
      const trimmed = part.trim();
      if (!trimmed) continue;

      // Pattern per estrarre quantità e prodotto
      // Es: "1 kg di pecorino romano", "un guanciale", "2 mozzarelle", "un litro di uovo"
      const patterns = [
        // "1 kg di prodotto" o "1kg di prodotto"
        /^(\d+(?:[.,]\d+)?)\s*(kg|g|gr|l|lt|litro|litri|ml|pz|pezzi|conf|confezioni?)\s+(?:di\s+)?(.+)$/i,
        // "un/una prodotto" o "un chilo di prodotto"
        /^(?:un|una|uno)\s+(kg|chilo|kilo|litro|litri?|l)\s+(?:di\s+)?(.+)$/i,
        // "un/una prodotto"
        /^(?:un|una|uno|il|la|lo|i|gli|le)\s+(.+)$/i,
        // "2 prodotti" (numero + prodotto)
        /^(\d+)\s+(.+)$/i,
        // Solo nome prodotto
        /^(.+)$/i
      ];

      for (const pattern of patterns) {
        const match = trimmed.match(pattern);
        if (match) {
          if (pattern === patterns[0]) {
            // Pattern con quantità e unità
            const qty = parseFloat(match[1].replace(',', '.'));
            const unit = match[2];
            const name = match[3].trim();
            if (name.length > 1) {
              products.push({ name, quantity: qty, unit });
              break;
            }
          } else if (pattern === patterns[1]) {
            // Pattern "un chilo di..."
            const unit = match[1];
            const name = match[2].trim();
            if (name.length > 1) {
              products.push({ name, quantity: 1, unit });
              break;
            }
          } else if (pattern === patterns[2]) {
            // Pattern "un prodotto"
            const name = match[1].trim();
            if (name.length > 1) {
              products.push({ name, quantity: 1 });
              break;
            }
          } else if (pattern === patterns[3]) {
            // Pattern "2 prodotti"
            const qty = parseInt(match[1]);
            const name = match[2].trim();
            if (name.length > 1) {
              products.push({ name, quantity: qty });
              break;
            }
          } else {
            // Solo nome
            const name = match[1].trim();
            if (name.length > 1) {
              products.push({ name, quantity: 1 });
              break;
            }
          }
        }
      }
    }

    return products;
  }

  /**
   * Aggiunge un prodotto al carrello (crea o aggiorna preventivo draft)
   */
  private async addProductToCart(
    odoo: any,
    customerId: number,
    product: any,
    quantity: number,
    customerName?: string
  ): Promise<AgentResponse> {
    try {
      // Cerca un preventivo draft esistente per questo cliente
      let carts = await odoo.searchRead(
        'sale.order',
        [
          ['partner_id', '=', customerId],
          ['state', '=', 'draft']
        ],
        ['id', 'name', 'order_line', 'amount_total'],
        1
      );

      let cartId: number;
      let cartName: string;
      let isNewCart = false;

      if (carts.length === 0) {
        // Crea un nuovo preventivo
        const newCartIds = await odoo.create('sale.order', [{
          partner_id: customerId,
          state: 'draft'
        }]);
        cartId = newCartIds[0];
        isNewCart = true;

        const newCart = await odoo.searchRead(
          'sale.order',
          [['id', '=', cartId]],
          ['name']
        );
        cartName = newCart[0]?.name || `S${cartId}`;
      } else {
        cartId = carts[0].id;
        cartName = carts[0].name;
      }

      // Controlla se il prodotto è già nel carrello
      const existingLines = await odoo.searchRead(
        'sale.order.line',
        [
          ['order_id', '=', cartId],
          ['product_id', '=', product.id]
        ],
        ['id', 'product_uom_qty']
      );

      if (existingLines.length > 0) {
        // Aggiorna la quantità
        const newQty = existingLines[0].product_uom_qty + quantity;
        await odoo.write('sale.order.line', [existingLines[0].id], {
          product_uom_qty: newQty
        });
      } else {
        // Aggiungi nuova riga
        await odoo.create('sale.order.line', [{
          order_id: cartId,
          product_id: product.id,
          product_uom_qty: quantity
        }]);
      }

      // Recupera il carrello aggiornato
      const updatedCart = await odoo.searchRead(
        'sale.order',
        [['id', '=', cartId]],
        ['order_line', 'amount_total']
      );

      // Conta gli articoli
      const itemCount = updatedCart[0]?.order_line?.length || 0;
      const total = updatedCart[0]?.amount_total || 0;

      const productUrl = generateProductUrl(product.product_tmpl_id?.[0] || product.id, product.name);
      const cartUrl = generateOrderUrl(cartId, cartName);

      let message = `✅ **${product.name}** aggiunto al carrello!\n\n`;
      message += `📦 Quantità: ${quantity}\n`;
      message += `💰 Prezzo: CHF ${product.list_price.toFixed(2)}\n\n`;
      message += `🛒 **Carrello (${cartName}):**\n`;
      message += `- ${itemCount} articoli\n`;
      message += `- Totale: CHF ${total.toFixed(2)}\n\n`;
      message += `[Vedi carrello](${cartUrl})`;

      return {
        success: true,
        message,
        agentId: 'cart',
        data: {
          cart_id: cartId,
          cart_name: cartName,
          product_added: product.name,
          quantity,
          total,
          item_count: itemCount
        },
        suggestedActions: ['Aggiungi altro', 'Vedi carrello', 'Conferma ordine']
      };
    } catch (error) {
      console.error('❌ Errore addProductToCart:', error);
      throw error;
    }
  }

  /**
   * Mostra il contenuto del carrello
   */
  private async handleCartView(
    context: CustomerContext,
    odoo: any
  ): Promise<AgentResponse> {
    const customerId = context.customerId!;

    const carts = await odoo.searchRead(
      'sale.order',
      [
        ['partner_id', '=', customerId],
        ['state', '=', 'draft']
      ],
      ['id', 'name', 'order_line', 'amount_total', 'amount_untaxed'],
      1
    );

    if (carts.length === 0) {
      return {
        success: true,
        message: '🛒 Il tuo carrello è vuoto.\n\nVuoi cercare qualche prodotto?',
        agentId: 'cart',
        suggestedActions: ['Cerca un prodotto', 'Mostra catalogo']
      };
    }

    const cart = carts[0];
    const cartUrl = generateOrderUrl(cart.id, cart.name);

    if (!cart.order_line || cart.order_line.length === 0) {
      return {
        success: true,
        message: `🛒 Il tuo carrello (${cart.name}) è vuoto.\n\n[Vedi carrello](${cartUrl})`,
        agentId: 'cart',
        suggestedActions: ['Cerca un prodotto', 'Mostra catalogo']
      };
    }

    // Recupera i dettagli delle righe
    const lines = await odoo.searchRead(
      'sale.order.line',
      [['id', 'in', cart.order_line]],
      ['product_id', 'product_uom_qty', 'price_unit', 'price_subtotal', 'product_uom']
    );

    let message = `🛒 **Il tuo carrello (${cart.name}):**\n\n`;

    for (const line of lines) {
      const productName = line.product_id?.[1] || 'Prodotto';
      const qty = line.product_uom_qty;
      const uom = line.product_uom?.[1] || 'pz';
      const subtotal = line.price_subtotal;

      message += `• **${productName}**\n`;
      message += `  ${qty} ${uom} × CHF ${line.price_unit.toFixed(2)} = CHF ${subtotal.toFixed(2)}\n\n`;
    }

    message += `---\n`;
    message += `**Totale: CHF ${cart.amount_total.toFixed(2)}**\n\n`;
    message += `[Vedi carrello completo](${cartUrl})`;

    return {
      success: true,
      message,
      agentId: 'cart',
      data: {
        cart_id: cart.id,
        cart_name: cart.name,
        items: lines.map((l: any) => ({
          product_name: l.product_id?.[1],
          quantity: l.product_uom_qty,
          subtotal: l.price_subtotal
        })),
        total: cart.amount_total
      },
      suggestedActions: ['Aggiungi altro', 'Rimuovi prodotto', 'Conferma ordine']
    };
  }

  /**
   * Rimuove un prodotto dal carrello
   */
  private async handleCartRemove(
    context: CustomerContext,
    odoo: any,
    userMessage: string,
    intent: Intent
  ): Promise<AgentResponse> {
    const customerId = context.customerId!;
    const productName = intent.entities?.product_name;

    // Trova il carrello
    const carts = await odoo.searchRead(
      'sale.order',
      [
        ['partner_id', '=', customerId],
        ['state', '=', 'draft']
      ],
      ['id', 'name', 'order_line'],
      1
    );

    if (carts.length === 0 || !carts[0].order_line?.length) {
      return {
        success: true,
        message: '🛒 Il tuo carrello è già vuoto.',
        agentId: 'cart'
      };
    }

    const cart = carts[0];

    // Recupera le righe per trovare il prodotto
    const lines = await odoo.searchRead(
      'sale.order.line',
      [['id', 'in', cart.order_line]],
      ['id', 'product_id', 'product_uom_qty']
    );

    if (!productName) {
      // Chiedi quale prodotto rimuovere
      let message = 'Quale prodotto vuoi rimuovere dal carrello?\n\n';
      lines.forEach((line: any, idx: number) => {
        message += `${idx + 1}. ${line.product_id?.[1]} (${line.product_uom_qty} pz)\n`;
      });

      return {
        success: true,
        message,
        agentId: 'cart',
        data: { cart_lines: lines },
        suggestedActions: lines.slice(0, 3).map((l: any) => l.product_id?.[1]?.substring(0, 15))
      };
    }

    // Trova la riga corrispondente
    const matchingLine = lines.find((l: any) =>
      l.product_id?.[1]?.toLowerCase().includes(productName.toLowerCase())
    );

    if (!matchingLine) {
      return {
        success: false,
        message: `Non ho trovato "${productName}" nel tuo carrello.`,
        agentId: 'cart'
      };
    }

    // Rimuovi la riga
    await odoo.unlink('sale.order.line', [matchingLine.id]);

    return {
      success: true,
      message: `✅ **${matchingLine.product_id?.[1]}** rimosso dal carrello.`,
      agentId: 'cart',
      suggestedActions: ['Vedi carrello', 'Aggiungi altro', 'Conferma ordine']
    };
  }

  /**
   * Conferma il carrello e lo trasforma in ordine
   */
  private async handleCartConfirm(
    context: CustomerContext,
    odoo: any
  ): Promise<AgentResponse> {
    const customerId = context.customerId!;

    const carts = await odoo.searchRead(
      'sale.order',
      [
        ['partner_id', '=', customerId],
        ['state', '=', 'draft']
      ],
      ['id', 'name', 'order_line', 'amount_total'],
      1
    );

    if (carts.length === 0) {
      return {
        success: false,
        message: '🛒 Non hai un carrello da confermare. Aggiungi prima dei prodotti!',
        agentId: 'cart',
        suggestedActions: ['Cerca un prodotto', 'Mostra catalogo']
      };
    }

    const cart = carts[0];

    if (!cart.order_line || cart.order_line.length === 0) {
      return {
        success: false,
        message: '🛒 Il tuo carrello è vuoto. Aggiungi prima dei prodotti!',
        agentId: 'cart',
        suggestedActions: ['Cerca un prodotto', 'Mostra catalogo']
      };
    }

    // Conferma l'ordine
    await odoo.call('sale.order', 'action_confirm', [[cart.id]]);

    const orderUrl = generateOrderUrl(cart.id, cart.name);

    return {
      success: true,
      message: `✅ **Ordine ${cart.name} confermato!**\n\n` +
        `💰 Totale: CHF ${cart.amount_total.toFixed(2)}\n` +
        `📦 Riceverai una conferma via email\n\n` +
        `[Vedi dettagli ordine](${orderUrl})\n\n` +
        `Grazie per il tuo ordine! 🙏`,
      agentId: 'cart',
      data: {
        order_id: cart.id,
        order_name: cart.name,
        total: cart.amount_total
      },
      suggestedActions: ['Traccia spedizione', 'Nuovo ordine', 'Contatta supporto']
    };
  }

  /**
   * Estrae prodotti menzionati recentemente dalla conversazione
   */
  private extractRecentProductsFromConversation(context: CustomerContext): Array<{id: number, name: string}> {
    const products: Array<{id: number, name: string}> = [];

    // Cerca nei metadata dei messaggi recenti
    const recentMessages = context.conversationHistory.slice(-5);
    for (const msg of recentMessages) {
      if (msg.role === 'assistant' && (msg as any).metadata?.products_shown) {
        // I prodotti sono già stati mostrati - possiamo estrarli
        const shown = (msg as any).metadata.products_shown;
        if (Array.isArray(shown)) {
          products.push(...shown);
        }
      }
    }

    return products;
  }

  /**
   * Estrae pending_products dalla risposta precedente (per selezione con "il primo", "1", ecc.)
   */
  private extractPendingProductsFromConversation(context: CustomerContext): any[] {
    // Cerca l'ultimo messaggio assistant che ha pending_products nei data
    const recentMessages = context.conversationHistory.slice(-5).reverse();

    for (const msg of recentMessages) {
      if (msg.role === 'assistant' && msg.data) {
        // Cerca pending_products nei data del messaggio
        if (msg.data.pending_products && Array.isArray(msg.data.pending_products)) {
          console.log('🛒 Found pending_products in conversation:', msg.data.pending_products.length);
          return msg.data.pending_products;
        }
      }
    }

    console.log('🛒 No pending_products found in conversation');
    return [];
  }

  /**
   * Estrae ingredienti multipli dal messaggio dell'utente
   * Es: "mascarpone savoiardi cacao" -> ["mascarpone", "savoiardi", "cacao"]
   * Es: "fare un tiramisu mascarpone savoiardi cacao" -> ["tiramisu", "mascarpone", "savoiardi", "cacao"]
   */
  private extractMultipleIngredients(message: string): string[] {
    const lowerMsg = message.toLowerCase();

    // Lista di parole da ignorare (stop words)
    const stopWords = new Set([
      'un', 'una', 'uno', 'il', 'la', 'lo', 'i', 'gli', 'le',
      'mi', 'ti', 'ci', 'vi', 'si', 'ne', 'ce', 'se',
      'serve', 'servono', 'servirebbero', 'servisse',
      'fare', 'fai', 'fa', 'facciamo', 'fanno', 'fatto',
      'voglio', 'vorrei', 'volevo', 'vuoi', 'vuole',
      'devo', 'devi', 'deve', 'dobbiamo',
      'cerco', 'cerca', 'cerchi', 'cercate',
      'ho', 'hai', 'ha', 'abbiamo', 'avete', 'hanno',
      'bisogno', 'di', 'per', 'con', 'senza', 'che', 'come',
      'anche', 'ancora', 'pure', 'poi', 'quindi', 'allora',
      'tutto', 'tutti', 'tutte', 'alcuni', 'qualche',
      'ciao', 'buongiorno', 'buonasera', 'salve',
      'grazie', 'prego', 'scusa', 'scusi',
      'ok', 'sì', 'si', 'no', 'forse', 'magari',
      'a', 'e', 'o', 'ma', 'se', 'non', 'più'
    ]);

    // Lista di ingredienti/prodotti noti (espandibile)
    const knownIngredients = new Set([
      // Formaggi
      'mascarpone', 'mozzarella', 'burrata', 'ricotta', 'parmigiano', 'pecorino', 'gorgonzola',
      'provolone', 'scamorza', 'fontina', 'taleggio', 'asiago', 'grana',
      // Salumi
      'prosciutto', 'salame', 'pancetta', 'guanciale', 'speck', 'mortadella', 'bresaola',
      'nduja', 'coppa', 'lonza', 'porchetta', 'lardo', 'culatello',
      // Dolci
      'savoiardi', 'cacao', 'cioccolato', 'zucchero', 'vaniglia', 'miele', 'caramello',
      'panna', 'crema', 'amaretti', 'biscotti', 'pandoro', 'panettone',
      // Pasta
      'spaghetti', 'penne', 'rigatoni', 'fusilli', 'tagliatelle', 'lasagna', 'ravioli',
      'tortellini', 'gnocchi', 'linguine', 'bucatini', 'orecchiette', 'paccheri',
      // Pesce
      'astice', 'aragosta', 'gamberi', 'scampi', 'vongole', 'cozze', 'calamari',
      'polpo', 'salmone', 'tonno', 'branzino', 'orata', 'merluzzo',
      // Carne
      'manzo', 'vitello', 'maiale', 'pollo', 'tacchino', 'agnello', 'coniglio',
      // Verdure
      'pomodoro', 'pomodori', 'basilico', 'prezzemolo', 'aglio', 'cipolla', 'peperoncino',
      'melanzane', 'zucchine', 'peperoni', 'carciofi', 'funghi', 'spinaci', 'rucola',
      // Prodotti base
      'olio', 'aceto', 'farina', 'lievito', 'burro', 'uova', 'latte', 'caffè', 'caffe',
      // Ricette/Piatti (che hanno anche prodotti)
      'tiramisu', 'tiramisù', 'carbonara', 'amatriciana', 'pesto', 'ragù', 'ragu',
      'lasagne', 'bolognese', 'caprese', 'bruschetta', 'arrabbiata', 'puttanesca'
    ]);

    // Estrai parole dal messaggio
    const words = lowerMsg
      .replace(/[.,!?;:'"()]/g, ' ')  // Rimuovi punteggiatura
      .split(/\s+/)                    // Dividi per spazi
      .filter(w => w.length > 2)       // Minimo 3 caratteri
      .filter(w => !stopWords.has(w)); // Rimuovi stop words

    // Filtra solo ingredienti/prodotti conosciuti
    const ingredients = words.filter(w => knownIngredients.has(w));

    // Rimuovi duplicati mantenendo l'ordine
    return Array.from(new Set(ingredients));
  }

  /**
   * Interpreta una selezione ordinale o numerica
   * "il primo" -> 0, "il secondo" -> 1, "1" -> 0, "2" -> 1, etc.
   * Returns -1 if no ordinal found
   */
  private parseOrdinalSelection(message: string): number {
    const lower = message.toLowerCase().trim();

    // Direct numbers
    if (/^[1-9]$/.test(lower)) {
      return parseInt(lower) - 1;
    }

    // Italian ordinals
    const ordinalMap: Record<string, number> = {
      'primo': 0, 'il primo': 0, 'la prima': 0, '1°': 0, 'uno': 0,
      'secondo': 1, 'il secondo': 1, 'la seconda': 1, '2°': 1, 'due': 1,
      'terzo': 2, 'il terzo': 2, 'la terza': 2, '3°': 2, 'tre': 2,
      'quarto': 3, 'il quarto': 3, 'la quarta': 3, '4°': 3, 'quattro': 3,
      'quinto': 4, 'il quinto': 4, 'la quinta': 4, '5°': 4, 'cinque': 4,
    };

    for (const [key, value] of Object.entries(ordinalMap)) {
      if (lower === key || lower.includes(key)) {
        return value;
      }
    }

    return -1;
  }

  /**
   * Handler per query sui prodotti acquistati
   */
  private async handlePurchasedProductsQuery(
    context: CustomerContext,
    odoo: any,
    lowerMessage: string
  ): Promise<AgentResponse> {
    try {
      const customerId = context.customerId!;

      // Controlla se cerca un prodotto specifico
      const specificProductMatch = lowerMessage.match(
        /quando.*(?:comprat|acquist).*(?:l[ao]|il|i|gli)\s+(.+)|(?:storico|ultim).*(?:acquist|comprat).*(?:di|del|della)\s+(.+)/i
      );

      if (specificProductMatch) {
        // Ricerca storico di un prodotto specifico
        const productSearch = (specificProductMatch[1] || specificProductMatch[2] || '').trim();

        if (productSearch && productSearch.length > 2) {
          // Trova ordini del cliente
          const orders = await odoo.searchRead(
            'sale.order',
            [
              ['partner_id', '=', customerId],
              ['state', 'in', ['sale', 'done']]
            ],
            ['id', 'name', 'date_order'],
            100
          );

          if (orders.length === 0) {
            return {
              success: true,
              message: 'Non hai ancora ordini nel tuo storico.',
              agentId: 'order_products'
            };
          }

          const orderIds = orders.map((o: any) => o.id);
          const orderMap = new Map<number, { id: number; name: string; date_order: string }>(
            orders.map((o: any) => [o.id, { id: o.id, name: o.name, date_order: o.date_order }])
          );

          // Recupera le righe d'ordine
          const orderLines = await odoo.searchRead(
            'sale.order.line',
            [['order_id', 'in', orderIds]],
            ['product_id', 'order_id', 'product_uom_qty', 'price_unit', 'price_subtotal'],
            1000
          );

          // Filtra per nome prodotto (ricerca multi-parola)
          const searchTerms = productSearch.toLowerCase().split(/\s+/);
          const matchingLines = orderLines.filter((line: any) => {
            if (!line.product_id) return false;
            const productName = line.product_id[1].toLowerCase();
            return searchTerms.every((term: string) => productName.includes(term));
          });

          if (matchingLines.length === 0) {
            return {
              success: true,
              message: `Non ho trovato "${productSearch}" nei tuoi ordini precedenti.\n\n` +
                       'Vuoi che ti mostri tutti i prodotti che hai acquistato?',
              agentId: 'order_products',
              suggestedActions: ['Mostra tutti i prodotti acquistati', 'Cerca un altro prodotto']
            };
          }

          // Raggruppa e ordina per data
          const purchases = matchingLines.map((line: any) => {
            const order = orderMap.get(line.order_id[0]);
            return {
              orderName: order?.name || '',
              date: order?.date_order || '',
              productId: line.product_id[0],
              productName: line.product_id[1],
              quantity: line.product_uom_qty,
              price: line.price_unit,
              total: line.price_subtotal
            };
          }).sort((a: any, b: any) => b.date.localeCompare(a.date));

          const productName = purchases[0].productName;
          const productId = purchases[0].productId;

          // Recupera product_tmpl_id per l'URL corretto del sito web
          let templateId = productId; // Fallback al product ID
          try {
            const productData = await odoo.searchRead(
              'product.product',
              [['id', '=', productId]],
              ['product_tmpl_id'],
              1
            );
            if (productData.length > 0 && productData[0].product_tmpl_id) {
              templateId = productData[0].product_tmpl_id[0];
            }
          } catch (e) {
            console.warn('Impossibile recuperare product_tmpl_id, uso product_id');
          }
          const productUrl = generateProductUrl(templateId, productName);
          const totalQty = purchases.reduce((sum: number, p: any) => sum + p.quantity, 0);
          const totalSpent = purchases.reduce((sum: number, p: any) => sum + p.total, 0);

          const purchaseList = purchases.slice(0, 5).map((p: any, idx: number) =>
            `   ${idx + 1}. ${p.date.split(' ')[0]} - Ordine ${p.orderName}\n` +
            `      Qtà: ${p.quantity} × CHF ${p.price.toFixed(2)} = CHF ${p.total.toFixed(2)}`
          ).join('\n');

          return {
            success: true,
            message: `📦 **Storico acquisti: ${productName}**\n\n` +
                     `🔗 [Vedi prodotto](${productUrl})\n\n` +
                     `🔢 Totale acquistato: ${totalQty} unità\n` +
                     `💰 Totale speso: CHF ${totalSpent.toFixed(2)}\n` +
                     `📅 Primo acquisto: ${purchases[purchases.length - 1].date.split(' ')[0]}\n` +
                     `📅 Ultimo acquisto: ${purchases[0].date.split(' ')[0]}\n\n` +
                     `**Ultimi ${Math.min(5, purchases.length)} acquisti:**\n${purchaseList}\n\n` +
                     (purchases.length > 5 ? `E altri ${purchases.length - 5} acquisti precedenti.\n\n` : '') +
                     'Vuoi ordinare di nuovo questo prodotto?',
            data: { productName, productId, purchases, summary: { totalQty, totalSpent } },
            agentId: 'order_products',
            suggestedActions: ['Ordina di nuovo', 'Altri prodotti acquistati', 'Dettagli ordine']
          };
        }
      }

      // Mostra lista prodotti acquistati (query generica)
      const orders = await odoo.searchRead(
        'sale.order',
        [
          ['partner_id', '=', customerId],
          ['state', 'in', ['sale', 'done']]
        ],
        ['id', 'name', 'date_order'],
        100
      );

      if (orders.length === 0) {
        return {
          success: true,
          message: 'Non hai ancora ordini nel tuo storico.',
          agentId: 'order_products',
          suggestedActions: ['Cerca prodotti', 'Contatta supporto']
        };
      }

      const orderIds = orders.map((o: any) => o.id);
      const orderMap = new Map<number, { id: number; name: string; date_order: string }>(
        orders.map((o: any) => [o.id, { id: o.id, name: o.name, date_order: o.date_order }])
      );

      // Recupera tutte le righe d'ordine
      const orderLines = await odoo.searchRead(
        'sale.order.line',
        [['order_id', 'in', orderIds]],
        ['product_id', 'order_id', 'product_uom_qty'],
        1000
      );

      // Aggrega per prodotto
      const productMap = new Map<number, {
        id: number;
        name: string;
        totalQty: number;
        lastDate: string;
        lastOrder: string;
        orderCount: number;
        orderSet: Set<number>;
      }>();

      for (const line of orderLines) {
        if (!line.product_id) continue;

        const productId = line.product_id[0];
        const productName = line.product_id[1];
        const order = orderMap.get(line.order_id[0]);

        if (!order) continue;

        if (!productMap.has(productId)) {
          productMap.set(productId, {
            id: productId,
            name: productName,
            totalQty: 0,
            lastDate: order.date_order,
            lastOrder: order.name,
            orderCount: 0,
            orderSet: new Set()
          });
        }

        const prod = productMap.get(productId)!;
        prod.totalQty += line.product_uom_qty;
        prod.orderSet.add(line.order_id[0]);

        if (order.date_order > prod.lastDate) {
          prod.lastDate = order.date_order;
          prod.lastOrder = order.name;
        }
      }

      // Ordina per ultimo acquisto e prendi i primi 10
      const products = Array.from(productMap.values())
        .map(p => ({ ...p, orderCount: p.orderSet.size }))
        .sort((a, b) => b.lastDate.localeCompare(a.lastDate))
        .slice(0, 10);

      // Recupera product_tmpl_id per tutti i prodotti in una singola query
      const productIds = products.map(p => p.id);
      const templateIdMap = new Map<number, number>();
      try {
        const productData = await odoo.searchRead(
          'product.product',
          [['id', 'in', productIds]],
          ['id', 'product_tmpl_id'],
          productIds.length
        );
        for (const p of productData) {
          if (p.product_tmpl_id) {
            templateIdMap.set(p.id, p.product_tmpl_id[0]);
          }
        }
      } catch (e) {
        console.warn('Impossibile recuperare product_tmpl_id per prodotti acquistati');
      }

      const productList = products.map((p, idx) => {
        // Usa template ID se disponibile, altrimenti fallback al product ID
        const templateId = templateIdMap.get(p.id) || p.id;
        const url = generateProductUrl(templateId, p.name);
        return `${idx + 1}. **${p.name}**\n` +
          `   Ultimo acquisto: ${p.lastDate.split(' ')[0]} (${p.lastOrder})\n` +
          `   Totale acquistato: ${p.totalQty} unità in ${p.orderCount} ordini\n` +
          `   🔗 [Vedi prodotto](${url})`;
      }).join('\n\n');

      return {
        success: true,
        message: `📦 **I tuoi prodotti acquistati**\n\n` +
                 `Totale ordini: ${orders.length} | Prodotti diversi: ${productMap.size}\n\n` +
                 `**Ultimi 10 prodotti acquistati:**\n\n${productList}\n\n` +
                 'Vuoi vedere lo storico dettagliato di un prodotto specifico?',
        data: { products, totalOrders: orders.length, totalProducts: productMap.size },
        agentId: 'order_products',
        suggestedActions: ['Storico prodotto specifico', 'Vedi tutti gli ordini', 'Ordina di nuovo']
      };

    } catch (error) {
      console.error('❌ Errore handlePurchasedProductsQuery:', error);
      return {
        success: false,
        message: 'Si è verificato un errore recuperando i prodotti acquistati. Riprova più tardi.',
        agentId: 'order_products'
      };
    }
  }

  /**
   * Handler per l'agente Invoice
   */
  private async invoiceAgentHandler(
    context: CustomerContext,
    intent: Intent
  ): Promise<AgentResponse> {
    // Verifica solo customerId - la sessione Odoo viene gestita automaticamente dal client
    if (!context.customerId) {
      return {
        success: false,
        message: 'Cliente non identificato. Effettua il login per vedere le tue fatture.',
        requiresHumanEscalation: false,
        agentId: 'invoice'
      };
    }

    try {
      const entities = intent.entities || {};

      // Se c'è un invoice_number specifico, mostra i dettagli
      if (entities.invoice_number) {
        const odoo = await getOdooClient();
        const invoices = await odoo.searchRead(
          'account.move',
          [
            ['partner_id', '=', context.customerId],
            ['move_type', '=', 'out_invoice'],
            ['name', 'ilike', entities.invoice_number]
          ],
          ['id'],
          1
        );

        if (invoices.length > 0) {
          const invoiceDetails = await this.invoicesAgent.getInvoiceDetails(invoices[0].id);

          if (invoiceDetails.success && invoiceDetails.data) {
            const inv = invoiceDetails.data;
            const paymentStateLabels: Record<string, string> = {
              not_paid: 'Non pagata', in_payment: 'In pagamento',
              paid: 'Pagata', partial: 'Parzialmente pagata',
              reversed: 'Stornata', invoicing_legacy: 'Legacy'
            };

            return {
              success: true,
              message: `Fattura ${inv.name}:\n` +
                       `Cliente: ${inv.partner_name}\n` +
                       `Data: ${formatDateIT(inv.invoice_date)}\n` +
                       `Scadenza: ${formatDateIT(inv.invoice_date_due)}\n` +
                       `Stato: ${paymentStateLabels[inv.payment_state] || inv.payment_state}\n` +
                       `Totale: ${inv.currency_id[1]} ${inv.amount_total.toFixed(2)}\n` +
                       `Residuo: ${inv.currency_id[1]} ${inv.amount_residual.toFixed(2)}\n` +
                       `Prodotti: ${inv.lines.length}`,
              data: inv,
              agentId: 'invoice',
              confidence: 0.9
            };
          }
        }

        return {
          success: false,
          message: `Non ho trovato la fattura ${entities.invoice_number} nel tuo storico.`,
          agentId: 'invoice',
          confidence: 0.7
        };
      }

      // Analizza se l'utente chiede fatture da pagare
      const lastMessage = context.conversationHistory[context.conversationHistory.length - 1];
      const messageLC = (lastMessage?.content || '').toLowerCase();
      const wantsUnpaid = messageLC.includes('da pagare') || messageLC.includes('pagare') ||
                          messageLC.includes('aperte') || messageLC.includes('non pagate') ||
                          messageLC.includes('scadute') || messageLC.includes('saldo');

      // Se chiede fatture da pagare, filtra solo quelle non pagate
      const invoicesResult = await this.invoicesAgent.getInvoices(
        context.customerId,
        wantsUnpaid ? 'open' : 'all',
        20
      );

      if (invoicesResult.success && invoicesResult.data && invoicesResult.data.length > 0) {
        const paymentStateLabels: Record<string, string> = {
          not_paid: 'Non pagata', in_payment: 'In pagamento',
          paid: 'Pagata', partial: 'Parzialmente pagata',
          reversed: 'Stornata', invoicing_legacy: 'Legacy'
        };

        // Calcola il saldo aperto
        const balanceResult = await this.invoicesAgent.getOpenBalance(context.customerId);

        // Prepara dati per la risposta conversazionale
        const invoicesData = invoicesResult.data.map((inv: any) => ({
          name: inv.name,
          date: formatDateIT(inv.invoice_date),           // Pre-formattato per evitare errori Claude
          due_date: formatDateIT(inv.invoice_date_due),   // Pre-formattato per evitare errori Claude
          state: paymentStateLabels[inv.payment_state] || inv.payment_state,
          total: `${inv.currency_id[1]} ${inv.amount_total.toFixed(2)}`,
          residual: `${inv.currency_id[1]} ${inv.amount_residual.toFixed(2)}`,
          url: generateInvoiceUrl(inv.id)
        }));

        // Genera risposta conversazionale
        const conversationalMessage = await this.generateConversationalResponse(
          context,
          wantsUnpaid ? 'fatture da pagare' : 'fatture',
          {
            invoices: invoicesData,
            total_count: invoicesResult.data.length,
            open_balance: balanceResult.success && balanceResult.data
              ? `${balanceResult.data.currency} ${balanceResult.data.total_due.toFixed(2)}`
              : null,
            filter: wantsUnpaid ? 'non pagate' : 'tutte',
            customer_name: context.customerName
          },
          messageLC
        );

        return {
          success: true,
          message: conversationalMessage,
          data: {
            invoices: invoicesResult.data,
            balance: balanceResult.data
          },
          agentId: 'invoice',
          confidence: 0.9,
          suggestedActions: wantsUnpaid
            ? ['Dettagli fattura', 'Link pagamento', 'Scarica fattura']
            : ['Dettagli fattura', 'Fatture da pagare', 'Scarica fattura']
        };
      }

      // Genera risposta conversazionale anche per caso "nessuna fattura"
      const noInvoicesMessage = await this.generateConversationalResponse(
        context,
        wantsUnpaid ? 'fatture da pagare' : 'fatture',
        {
          invoices: [],
          total_count: 0,
          filter: wantsUnpaid ? 'non pagate' : 'tutte',
          customer_name: context.customerName
        },
        messageLC
      );

      return {
        success: true,
        message: noInvoicesMessage,
        agentId: 'invoice',
        confidence: 0.8,
        suggestedActions: wantsUnpaid
          ? ['Vedi tutte le fatture', 'I miei ordini']
          : ['Verifica storico ordini', 'Contatta amministrazione']
      };

    } catch (error) {
      console.error('❌ Errore invoiceAgentHandler:', error);
      return {
        success: false,
        message: 'Si è verificato un errore recuperando le informazioni sulle fatture. Riprova più tardi.',
        requiresHumanEscalation: true,
        agentId: 'invoice'
      };
    }
  }

  /**
   * Handler per l'agente Shipping
   */
  private async shippingAgentHandler(
    context: CustomerContext,
    intent: Intent
  ): Promise<AgentResponse> {
    try {
      const entities = intent.entities || {};

      // Se c'è un tracking_number o order_id, traccia la spedizione
      // Estrai anche ordini dal messaggio (pattern S12345, SO12345, etc.)
      let trackingId = entities.tracking_number || entities.order_id;

      // Se non trovato nelle entities, cerca pattern nel messaggio dell'ultimo user
      if (!trackingId && context.conversationHistory.length > 0) {
        const lastMsg = context.conversationHistory[context.conversationHistory.length - 1];
        if (lastMsg.role === 'user') {
          // Pattern per ordini (S12345, SO12345)
          const orderMatch = lastMsg.content.match(/\b(S\d{5,}|SO\d{5,})\b/i);
          if (orderMatch) {
            trackingId = orderMatch[1].toUpperCase();
          }
          // Pattern per picking names (WH/OUT/12345, WH/PICK/12345)
          if (!trackingId) {
            const pickingMatch = lastMsg.content.match(/\b(WH\/(?:OUT|PICK|IN)\/\d+)\b/i);
            if (pickingMatch) {
              trackingId = pickingMatch[1].toUpperCase();
            }
          }
          // Pattern per ID numerico puro (5+ cifre per essere un ID picking)
          if (!trackingId) {
            const numericMatch = lastMsg.content.match(/\b(\d{5,})\b/);
            if (numericMatch) {
              // Converti in numero intero per usare la logica ID numerico
              trackingId = parseInt(numericMatch[1], 10);
            }
          }
        }
      }

      if (trackingId) {
        // Passa il trackingId così com'è (numero o stringa)
        // trackShipment gestisce entrambi i tipi
        const trackingResult = await this.shippingAgent.trackShipment(trackingId);

        if (trackingResult.success && trackingResult.data) {
          const shipment = trackingResult.data;

          return {
            success: true,
            message: `📦 **Spedizione ${shipment.name}**\n\n` +
                     `👤 Cliente: ${shipment.customer_name}\n` +
                     `📍 Stato: ${shipment.state_label}\n` +
                     `📅 Data prevista: ${shipment.scheduled_date || 'N/A'}\n` +
                     `✅ Data consegna: ${shipment.date_done || 'In corso'}\n` +
                     `🚚 Autista: ${shipment.driver_name || 'Non assegnato'}\n` +
                     `📋 Prodotti: ${shipment.products_count}`,
            data: shipment,
            agentId: 'shipping',
            confidence: 0.9,
            suggestedActions: [
              'Dettagli autista',
              'Calcola ETA',
              'Storico consegne'
            ]
          };
        }

        return {
          success: false,
          message: `Non ho trovato spedizioni per l'ordine ${trackingId}. Verifica che il numero sia corretto.`,
          agentId: 'shipping',
          confidence: 0.7
        };
      }

      // Se c'è un customerId, controlla se chiede consegne passate/recenti o di oggi
      if (context.customerId) {
        // Ottieni l'ultimo messaggio dell'utente per contesto
        const lastUserMsg = context.conversationHistory
          .filter(m => m.role === 'user')
          .pop()?.content || '';

        // Verifica se chiede consegne passate/recenti (ieri, ultimo ordine, storico, etc.)
        const asksPastDeliveries = /\b(ieri|ultimo|ultim[oa]|passato|passata|storico|recente|recent[ei]|settimana|giorni fa|non.*consegnato|non.*arrivato)\b/i.test(lastUserMsg);

        if (asksPastDeliveries) {
          // Utente chiede di consegne passate - usa getRecentDeliveries
          const recentResult = await this.shippingAgent.getRecentDeliveries(context.customerId, 14);

          if (recentResult.success && recentResult.data) {
            const recentData = recentResult.data;

            // Genera risposta conversazionale con Claude
            const conversationalMessage = await this.generateConversationalResponse(
              context,
              'consegne recenti/passate',
              {
                deliveries: recentData.deliveries,
                total: recentData.total,
                customer_name: context.customerName,
                period: 'ultimi 14 giorni'
              },
              lastUserMsg
            );

            return {
              success: true,
              message: conversationalMessage,
              data: recentData,
              agentId: 'shipping',
              confidence: 0.9,
              suggestedActions: [
                'Consegne di oggi',
                'Ordini futuri',
                'Traccia ordine specifico'
              ]
            };
          }
        }

        // Default: mostra le consegne di OGGI
        const activeResult = await this.shippingAgent.getActiveDeliveries(context.customerId);

        if (activeResult.success && activeResult.data) {
          const activeData = activeResult.data;

          // Genera risposta conversazionale con Claude
          const conversationalMessage = await this.generateConversationalResponse(
            context,
            'consegne e spedizioni',
            {
              has_delivery_today: activeData.has_delivery_today,
              today_deliveries: activeData.today_deliveries,
              future_count: activeData.future_deliveries_count,
              past_count: activeData.past_deliveries_count,
              customer_name: context.customerName
            },
            lastUserMsg || 'Dove sono le mie consegne?'
          );

          // Prepara azioni suggerite
          const suggestedActions = [];
          if (activeData.future_deliveries_count > 0) {
            suggestedActions.push(`Ordini futuri (${activeData.future_deliveries_count})`);
          }
          if (activeData.past_deliveries_count > 0) {
            suggestedActions.push(`Storico passato (${activeData.past_deliveries_count})`);
          }
          if (suggestedActions.length === 0) {
            suggestedActions.push('Traccia ordine');
          }

          return {
            success: true,
            message: conversationalMessage,
            data: activeData,
            agentId: 'shipping',
            confidence: 0.9,
            suggestedActions
          };
        }
      }

      // Risposta generica
      return {
        success: true,
        message: 'Posso aiutarti con informazioni sulle spedizioni. ' +
                 'Hai un numero di tracking o un numero d\'ordine da tracciare?',
        agentId: 'shipping',
        confidence: 0.7,
        suggestedActions: [
          'Traccia spedizione',
          'Tempi di consegna',
          'Zone di consegna'
        ]
      };

    } catch (error) {
      console.error('❌ Errore shippingAgentHandler:', error);
      return {
        success: false,
        message: 'Si è verificato un errore recuperando le informazioni sulle spedizioni. Riprova più tardi.',
        requiresHumanEscalation: true,
        agentId: 'shipping'
      };
    }
  }

  /**
   * Handler per l'agente Complaint
   * LOGICA: Prima cerca di risolvere, poi escalation al venditore se necessario
   */
  private async complaintAgentHandler(
    context: CustomerContext,
    intent: Intent
  ): Promise<AgentResponse> {
    const lastUserMsg = context.conversationHistory
      .filter(m => m.role === 'user')
      .pop()?.content || '';

    // Verifica se il cliente vuole ESPLICITAMENTE parlare con qualcuno
    const wantsHuman = /\b(parlare con|operatore|umano|persona|chiama|ticket|assistenza)\b/i.test(lastUserMsg);

    // Se il cliente è identificato e NON chiede esplicitamente un umano,
    // proviamo prima a risolvere mostrando le consegne recenti
    if (context.customerId && !wantsHuman) {
      // Problema con prodotto/consegna? Mostra le consegne recenti
      const isProdottoIssue = /\b(prodotto|arrivato|consegna|manca|mancante|non.*ricevuto|ordine)\b/i.test(lastUserMsg);

      if (isProdottoIssue) {
        // Recupera consegne recenti per aiutare
        const recentResult = await this.shippingAgent.getRecentDeliveries(context.customerId, 14);

        if (recentResult.success && recentResult.data && recentResult.data.deliveries?.length > 0) {
          const deliveries = recentResult.data.deliveries;

          // Genera risposta conversazionale
          const conversationalMessage = await this.generateConversationalResponse(
            context,
            'problema con prodotto/consegna',
            {
              issue_type: 'prodotto non arrivato',
              deliveries: deliveries,
              total: deliveries.length,
              customer_name: context.customerName
            },
            lastUserMsg
          );

          return {
            success: true,
            message: conversationalMessage,
            data: { deliveries, attempted_resolution: true },
            agentId: 'complaint',
            confidence: 0.85,
            suggestedActions: [
              'Quale ordine ha il problema?',
              'Voglio parlare con qualcuno',
              'Apri un ticket'
            ]
          };
        }
      }
    }

    // Se il cliente vuole parlare con qualcuno O non siamo riusciti a risolvere
    // Recupera il venditore del cliente e crea ticket
    if (context.customerId) {
      try {
        const odoo = await getOdooClient();

        // Recupera il venditore assegnato al cliente
        const customers = await odoo.read(
          'res.partner',
          [context.customerId],
          ['user_id', 'name']
        );

        if (customers && customers.length > 0 && customers[0].user_id) {
          const salespersonId = customers[0].user_id[0];
          const salespersonName = customers[0].user_id[1];

          // Recupera telefono del venditore
          let salespersonPhone = null;
          try {
            const users = await odoo.read('res.users', [salespersonId], ['partner_id']);
            if (users && users.length > 0 && users[0].partner_id) {
              const partners = await odoo.read('res.partner', [users[0].partner_id[0]], ['phone', 'mobile']);
              if (partners && partners.length > 0) {
                salespersonPhone = partners[0].mobile || partners[0].phone;
              }
            }
          } catch (e) {
            console.warn('[Complaint] Errore recupero telefono venditore:', e);
          }

          // Crea ticket assegnato al venditore
          try {
            const ticketData = {
              name: `[Chat AI] ${context.customerName || 'Cliente'} - Problema prodotto`,
              partner_id: context.customerId,
              user_id: salespersonId,
              description: `Problema segnalato via chat:\n${lastUserMsg}\n\nConversazione:\n${context.conversationHistory.map(m => `${m.role}: ${m.content}`).join('\n')}`,
              priority: '2'
            };

            // Cerca il modello helpdesk.ticket
            const ticketId = await odoo.create('helpdesk.ticket', [ticketData]);
            console.log(`[Complaint] Ticket #${ticketId} creato e assegnato a ${salespersonName}`);
          } catch (ticketError) {
            console.warn('[Complaint] Non è stato possibile creare il ticket:', ticketError);
          }

          // Risposta personalizzata con nome venditore
          const phoneInfo = salespersonPhone ? ` al ${salespersonPhone}` : '';

          return {
            success: true,
            message: `Mi dispiace per il problema. Ho inoltrato la tua segnalazione a ${salespersonName}, il tuo referente commerciale. Ti contatterà a breve${phoneInfo} per risolvere la situazione.`,
            requiresHumanEscalation: true,
            agentId: 'complaint',
            confidence: 1.0,
            data: { salesperson: salespersonName, salesperson_phone: salespersonPhone },
            suggestedActions: [
              `Chiama ${salespersonName}${phoneInfo}`,
              'Scrivi a lapa@lapa.ch'
            ]
          };
        }
      } catch (error) {
        console.error('[Complaint] Errore recupero venditore:', error);
      }
    }

    // Fallback se non c'è cliente o venditore
    return {
      success: true,
      message: 'Mi dispiace per il problema riscontrato. ' +
               'Puoi contattarci direttamente a lapa@lapa.ch o chiamare il nostro servizio clienti.',
      requiresHumanEscalation: true,
      agentId: 'complaint',
      confidence: 1.0,
      suggestedActions: [
        'Scrivi a lapa@lapa.ch',
        'Chiama +41 91 123 45 67'
      ]
    };
  }

  /**
   * Handler per dettagli ordine specifico
   * Gestisce richieste come "dettagli dell'ultimo ordine" o "mostrami l'ordine S36399"
   */
  private async orderDetailAgentHandler(
    context: CustomerContext,
    intent: Intent
  ): Promise<AgentResponse> {
    if (!context.customerId) {
      return {
        success: false,
        message: 'Cliente non identificato. Effettua il login per vedere i dettagli degli ordini.',
        agentId: 'order_detail'
      };
    }

    try {
      const entities = intent.entities || {};
      const odoo = await getOdooClient();

      // Determina quale ordine mostrare
      let orderToShow: any = null;

      // 1. Se c'è un order_id specifico nelle entities
      if (entities.order_id) {
        const orders = await odoo.searchRead(
          'sale.order',
          [
            ['partner_id', '=', context.customerId],
            ['name', 'ilike', entities.order_id]
          ],
          ['name', 'partner_id', 'date_order', 'state', 'amount_total', 'currency_id', 'order_line'],
          1
        );
        if (orders.length > 0) orderToShow = orders[0];
      }

      // 2. Se c'è position (last, first, o numero)
      if (!orderToShow && entities.position) {
        const orders = await odoo.searchRead(
          'sale.order',
          [['partner_id', '=', context.customerId]],
          ['name', 'partner_id', 'date_order', 'state', 'amount_total', 'currency_id', 'order_line'],
          20
        );

        if (orders.length > 0) {
          if (entities.position === 'last') {
            orderToShow = orders[0]; // Già ordinati per data DESC
          } else if (entities.position === 'first') {
            orderToShow = orders[orders.length - 1];
          } else if (typeof entities.position === 'number') {
            const idx = entities.position - 1;
            if (idx >= 0 && idx < orders.length) {
              orderToShow = orders[idx];
            }
          }
        }
      }

      // 3. Cerca nell'ultimo messaggio/risposta per riferimento a ordini
      if (!orderToShow) {
        const lastAssistantMsg = context.conversationHistory
          .filter(m => m.role === 'assistant')
          .pop();

        if (lastAssistantMsg?.metadata?.orders) {
          // Se l'ultimo messaggio conteneva una lista di ordini
          const lastOrders = lastAssistantMsg.metadata.orders;
          if (lastOrders.length > 0) {
            orderToShow = lastOrders[0]; // Prendi il primo (più recente)
          }
        }
      }

      // 4. Fallback: prendi l'ultimo ordine
      if (!orderToShow) {
        const orders = await odoo.searchRead(
          'sale.order',
          [['partner_id', '=', context.customerId]],
          ['name', 'partner_id', 'date_order', 'state', 'amount_total', 'currency_id', 'order_line'],
          1
        );
        if (orders.length > 0) orderToShow = orders[0];
      }

      if (!orderToShow) {
        return {
          success: false,
          message: 'Non ho trovato ordini nel tuo storico. Vuoi creare un nuovo ordine?',
          agentId: 'order_detail',
          suggestedActions: ['Crea nuovo ordine', 'Cerca prodotti']
        };
      }

      // Recupera le righe dell'ordine
      const orderLines = await odoo.searchRead(
        'sale.order.line',
        [['order_id', '=', orderToShow.id]],
        ['product_id', 'name', 'product_uom_qty', 'price_unit', 'price_subtotal'],
        50
      );

      const stateLabels: Record<string, string> = {
        draft: 'Bozza', sent: 'Inviato', sale: 'Confermato',
        done: 'Completato', cancel: 'Annullato'
      };

      // Formatta le righe prodotto
      const productLines = orderLines
        .map((line: any, idx: number) => {
          const productName = line.product_id ? line.product_id[1] : line.name;
          return `   ${idx + 1}. ${productName}\n      Qtà: ${line.product_uom_qty} × ${line.price_unit.toFixed(2)} CHF = ${line.price_subtotal.toFixed(2)} CHF`;
        })
        .join('\n');

      const orderUrl = generateOrderUrl(orderToShow.id, orderToShow.name);
      const message = `📦 **Dettagli Ordine ${orderToShow.name}**\n\n` +
        `🔗 [Vedi ordine sul portale](${orderUrl})\n\n` +
        `👤 Cliente: ${orderToShow.partner_id[1]}\n` +
        `📅 Data: ${orderToShow.date_order}\n` +
        `📊 Stato: ${stateLabels[orderToShow.state] || orderToShow.state}\n` +
        `💰 Totale: ${orderToShow.currency_id[1]} ${orderToShow.amount_total.toFixed(2)}\n\n` +
        `📋 **Prodotti (${orderLines.length}):**\n${productLines}\n\n` +
        `Vuoi altre informazioni su questo ordine?`;

      return {
        success: true,
        message,
        data: { order: orderToShow, lines: orderLines, orderUrl },
        agentId: 'order_detail',
        confidence: 0.95,
        suggestedActions: [
          'Traccia la spedizione',
          'Vedi la fattura',
          'Altri ordini'
        ]
      };

    } catch (error) {
      console.error('❌ Errore orderDetailAgentHandler:', error);
      return {
        success: false,
        message: 'Si è verificato un errore recuperando i dettagli dell\'ordine. Riprova più tardi.',
        requiresHumanEscalation: true,
        agentId: 'order_detail'
      };
    }
  }

  /**
   * Handler per filtrare fatture per stato pagamento
   * Gestisce richieste come "quelle da pagare" o "mostrami le fatture pagate"
   */
  private async invoiceFilterAgentHandler(
    context: CustomerContext,
    intent: Intent
  ): Promise<AgentResponse> {
    if (!context.customerId) {
      return {
        success: false,
        message: 'Cliente non identificato. Effettua il login per vedere le tue fatture.',
        agentId: 'invoice_filter'
      };
    }

    try {
      const entities = intent.entities || {};
      const filter = entities.filter || 'unpaid'; // Default: da pagare

      // Determina quale filtro applicare
      // Nota: getInvoices supporta solo 'open' | 'paid' | 'all'
      // Per 'overdue' usiamo 'open' e poi filtriamo manualmente
      let status: 'open' | 'paid' | 'all' = 'all';
      const isOverdueFilter = filter === 'overdue';
      let displayStatus = filter; // Per mostrare all'utente

      if (filter === 'unpaid' || filter === 'open' || filter === 'not_paid' || filter === 'overdue') {
        status = 'open';
      } else if (filter === 'paid') {
        status = 'paid';
      }

      let invoicesResult = await this.invoicesAgent.getInvoices(context.customerId, status, 20);

      // Se è richiesto solo scadute, filtra per data scadenza < oggi
      if (isOverdueFilter && invoicesResult.success && invoicesResult.data) {
        const today = new Date().toISOString().split('T')[0];
        invoicesResult = {
          ...invoicesResult,
          data: invoicesResult.data.filter((inv: any) =>
            inv.invoice_date_due && inv.invoice_date_due < today
          )
        };
      }

      if (!invoicesResult.success || !invoicesResult.data || invoicesResult.data.length === 0) {
        const filterLabels: Record<string, string> = {
          open: 'da pagare',
          paid: 'pagate',
          overdue: 'scadute',
          unpaid: 'da pagare',
          all: ''
        };

        // Usa isOverdueFilter per determinare la label corretta
        const displayLabel = isOverdueFilter ? 'scadute' : filterLabels[status] || filterLabels[filter] || '';

        return {
          success: true,
          message: `Non hai fatture ${displayLabel} al momento. Ottimo!`,
          agentId: 'invoice_filter',
          confidence: 0.9,
          suggestedActions: [
            'Vedi tutte le fatture',
            'Storico ordini',
            'Nuovi prodotti'
          ]
        };
      }

      const paymentStateLabels: Record<string, string> = {
        not_paid: 'Non pagata', in_payment: 'In pagamento',
        paid: 'Pagata', partial: 'Parzialmente pagata',
        reversed: 'Stornata', invoicing_legacy: 'Legacy'
      };

      const invoicesList = invoicesResult.data
        .map((inv: any, index: number) =>
          `${index + 1}. **${inv.name}** - ${paymentStateLabels[inv.payment_state] || inv.payment_state}\n` +
          `   📅 Scadenza: ${formatDateIT(inv.invoice_date_due)} | 💰 ${inv.currency_id[1]} ${inv.amount_total.toFixed(2)} | ` +
          `Residuo: ${inv.amount_residual.toFixed(2)}`
        )
        .join('\n');

      // Calcola totale residuo
      const totalResidual = invoicesResult.data.reduce((sum: number, inv: any) => sum + (inv.amount_residual || 0), 0);

      // Label per il tipo di filtro
      const displayLabel = isOverdueFilter ? 'scadute' : (status === 'open' ? 'da pagare' : status === 'paid' ? 'pagate' : 'totali');

      const message = `📄 **Fatture ${displayLabel}:** ${invoicesResult.data.length}\n\n` +
        invoicesList +
        (status === 'open' ? `\n\n💰 **Totale da pagare:** CHF ${totalResidual.toFixed(2)}` : '') +
        `\n\nVuoi vedere i dettagli di una fattura specifica?`;

      return {
        success: true,
        message,
        data: invoicesResult.data,
        agentId: 'invoice_filter',
        confidence: 0.95,
        suggestedActions: [
          'Dettagli fattura',
          'Paga online',
          'Scarica PDF'
        ]
      };

    } catch (error) {
      console.error('❌ Errore invoiceFilterAgentHandler:', error);
      return {
        success: false,
        message: 'Si è verificato un errore filtrando le fatture. Riprova più tardi.',
        requiresHumanEscalation: true,
        agentId: 'invoice_filter'
      };
    }
  }

  /**
   * Handler per dettagli fattura specifica
   */
  private async invoiceDetailAgentHandler(
    context: CustomerContext,
    intent: Intent
  ): Promise<AgentResponse> {
    if (!context.customerId) {
      return {
        success: false,
        message: 'Cliente non identificato. Effettua il login per vedere le tue fatture.',
        agentId: 'invoice_detail'
      };
    }

    try {
      const entities = intent.entities || {};
      const odoo = await getOdooClient();

      let invoiceToShow: any = null;

      // 1. Se c'è un invoice_number specifico
      if (entities.invoice_number) {
        const invoices = await odoo.searchRead(
          'account.move',
          [
            ['partner_id', '=', context.customerId],
            ['move_type', '=', 'out_invoice'],
            ['name', 'ilike', entities.invoice_number]
          ],
          ['id', 'name', 'partner_id', 'invoice_date', 'invoice_date_due', 'state', 'payment_state', 'amount_total', 'amount_residual', 'currency_id'],
          1
        );
        if (invoices.length > 0) invoiceToShow = invoices[0];
      }

      // 2. Se c'è position
      if (!invoiceToShow && entities.position) {
        const invoices = await odoo.searchRead(
          'account.move',
          [
            ['partner_id', '=', context.customerId],
            ['move_type', '=', 'out_invoice']
          ],
          ['id', 'name', 'partner_id', 'invoice_date', 'invoice_date_due', 'state', 'payment_state', 'amount_total', 'amount_residual', 'currency_id'],
          20
        );

        if (invoices.length > 0) {
          if (entities.position === 'last') {
            invoiceToShow = invoices[0];
          } else if (entities.position === 'first') {
            invoiceToShow = invoices[invoices.length - 1];
          } else if (typeof entities.position === 'number') {
            const idx = entities.position - 1;
            if (idx >= 0 && idx < invoices.length) {
              invoiceToShow = invoices[idx];
            }
          }
        }
      }

      // 3. Fallback: ultima fattura
      if (!invoiceToShow) {
        const invoices = await odoo.searchRead(
          'account.move',
          [
            ['partner_id', '=', context.customerId],
            ['move_type', '=', 'out_invoice']
          ],
          ['id', 'name', 'partner_id', 'invoice_date', 'invoice_date_due', 'state', 'payment_state', 'amount_total', 'amount_residual', 'currency_id'],
          1
        );
        if (invoices.length > 0) invoiceToShow = invoices[0];
      }

      if (!invoiceToShow) {
        return {
          success: false,
          message: 'Non ho trovato fatture nel tuo storico.',
          agentId: 'invoice_detail'
        };
      }

      // Recupera dettagli completi
      const invoiceDetails = await this.invoicesAgent.getInvoiceDetails(invoiceToShow.id);

      if (!invoiceDetails.success || !invoiceDetails.data) {
        return {
          success: false,
          message: 'Errore recuperando i dettagli della fattura.',
          agentId: 'invoice_detail'
        };
      }

      const inv = invoiceDetails.data;
      const paymentStateLabels: Record<string, string> = {
        not_paid: 'Non pagata', in_payment: 'In pagamento',
        paid: 'Pagata', partial: 'Parzialmente pagata'
      };

      // Formatta le righe - usa solo il nome prodotto, senza descrizione lunga
      const lines = inv.lines
        .slice(0, 10)
        .map((line: any, idx: number) => {
          // Usa il nome prodotto dal campo product_id, oppure solo la prima riga di line.name
          const productName = line.product_id?.[1] || line.name?.split('\n')[0] || 'Prodotto';
          return `   ${idx + 1}. ${productName}\n      ${line.quantity} × ${line.price_unit.toFixed(2)} = ${line.price_subtotal.toFixed(2)} CHF`;
        })
        .join('\n');

      const invoiceUrl = generateInvoiceUrl(inv.id);
      const message = `📄 **Dettagli Fattura ${inv.name}**\n\n` +
        `🔗 [Vedi/Scarica fattura sul portale](${invoiceUrl})\n\n` +
        `👤 Cliente: ${inv.partner_name}\n` +
        `📅 Data: ${formatDateIT(inv.invoice_date)}\n` +
        `⏰ Scadenza: ${formatDateIT(inv.invoice_date_due)}\n` +
        `📊 Stato: ${paymentStateLabels[inv.payment_state] || inv.payment_state}\n` +
        `💰 Totale: ${inv.currency_id[1]} ${inv.amount_total.toFixed(2)}\n` +
        `💳 Residuo: ${inv.currency_id[1]} ${inv.amount_residual.toFixed(2)}\n\n` +
        `📋 **Righe (${inv.lines.length}):**\n${lines}` +
        (inv.lines.length > 10 ? `\n   ... e altre ${inv.lines.length - 10} righe` : '') +
        `\n\nCosa vuoi fare con questa fattura?`;

      return {
        success: true,
        message,
        data: { ...inv, invoiceUrl },
        agentId: 'invoice_detail',
        confidence: 0.95,
        suggestedActions: [
          'Paga online',
          'Scarica PDF',
          'Altre fatture'
        ]
      };

    } catch (error) {
      console.error('❌ Errore invoiceDetailAgentHandler:', error);
      return {
        success: false,
        message: 'Si è verificato un errore recuperando i dettagli della fattura.',
        requiresHumanEscalation: true,
        agentId: 'invoice_detail'
      };
    }
  }

  /**
   * Handler per domande di follow-up contestuali
   * Usa Claude per capire a cosa si riferisce il cliente e risponde appropriatamente
   */
  private async followupAgentHandler(
    context: CustomerContext,
    intent: Intent
  ): Promise<AgentResponse> {
    try {
      // Usa Claude per generare una risposta contestuale basata sulla conversazione
      const systemPrompt = `Sei l'assistente AI di LAPA, distributore di prodotti alimentari italiani in Svizzera.

CONTESTO CONVERSAZIONE:
Il cliente ha fatto una domanda di follow-up che si riferisce a qualcosa discusso prima.
Devi capire a cosa si riferisce e rispondere in modo utile.

REGOLE:
1. Analizza la cronologia per capire il contesto
2. Se il cliente chiede "dettagli" su qualcosa, fornisci più informazioni
3. Se chiede "l'ultimo" o "il primo", riferisciti all'ultima lista mostrata
4. Se chiede di filtrare (es. "quelle da pagare"), applica il filtro
5. Se non sei sicuro, chiedi chiarimenti in modo gentile
6. Rispondi in italiano a meno che il cliente non usi un'altra lingua

CLIENTE: ${(context.customerType === 'b2b' || (context.customerType === 'b2c' && context.customerId)) ? `${context.customerType.toUpperCase()} - ${context.customerName}` : 'Visitatore'}

Rispondi in modo naturale e conversazionale.`;

      const response = await this.anthropic.messages.create({
        model: 'claude-sonnet-4-20250514',
        max_tokens: 2048,
        temperature: 0.7,
        system: systemPrompt,
        messages: this.buildConversationHistory(context)
      });

      const content = response.content[0];
      if (content.type !== 'text') {
        throw new Error('Unexpected response type');
      }

      return {
        success: true,
        message: content.text,
        agentId: 'followup',
        confidence: 0.8,
        suggestedActions: [
          'Ordini',
          'Fatture',
          'Spedizioni',
          'Parla con operatore'
        ]
      };

    } catch (error) {
      console.error('❌ Errore followupAgentHandler:', error);

      return {
        success: true,
        message: 'Non ho capito bene a cosa ti riferisci. Puoi essere più specifico? ' +
                 'Posso aiutarti con ordini, fatture, spedizioni o prodotti.',
        agentId: 'followup',
        suggestedActions: [
          'I miei ordini',
          'Le mie fatture',
          'Le mie spedizioni',
          'Cerca prodotti'
        ]
      };
    }
  }

  /**
   * Genera una risposta conversazionale usando Claude basata sui dati forniti
   */
  private async generateConversationalResponse(
    context: CustomerContext,
    topic: string,
    data: any,
    userMessage: string
  ): Promise<string> {
    try {
      // 🧠 Carica memoria persistente del cliente
      const customerMemory = await this.loadCustomerMemory(context);

      const systemPrompt = `Sei l'assistente AI di LAPA - finest italian food GmbH, il principale distributore di prodotti alimentari italiani in Svizzera.
Hai appena recuperato dei dati per il cliente e devi comunicarglieli in modo NATURALE e CONVERSAZIONALE.

INFORMAZIONI LAPA (usa quando rilevante):
- Sede: Embrach (Canton Zurigo) + hub a Losanna e Lugano
- Oltre 3.000 prodotti italiani sempre disponibili
- Consegna 6 giorni su 7, stessa giornata per ordini entro le 7:00
- NESSUN ORDINE MINIMO - ordina anche 1 solo prodotto
- Spedizione GRATIS sopra 200 CHF

VANTAGGI B2B (per ristoratori/pizzerie):
- Food cost ottimizzato 28-32% anche con ingredienti DOP/IGP
- Guanciale Amatriciano IGP: 28-32 CHF/kg (vs 38-45 altrove = risparmio 25%)
- Farine: Caputo, Dallagiovanna - professionali per vera pizza napoletana
- Pomodori San Marzano DOP, Mozzarella di Bufala, Burrata freschissima
- Consegne giornaliere = prodotti SEMPRE freschi, zero sprechi
- Account manager dedicato per clienti B2B

CLIENTE: ${context.customerName || 'Cliente'}
TIPO: ${context.customerType === 'b2b' ? 'B2B (ristorante/negozio)' : 'B2C (consumatore)'}
${customerMemory ? `\n🧠 MEMORIA CLIENTE (conversazioni precedenti):\n${customerMemory}\n` : ''}
ARGOMENTO: ${topic}

DATI RECUPERATI:
${JSON.stringify(data, null, 2)}

REGOLE IMPORTANTI:
1. NON essere robotico o troppo formale
2. Usa un tono amichevole ma professionale
3. Personalizza la risposta usando il nome del cliente se disponibile
4. Se ci sono numeri di telefono, presentali come contatti utili
5. Se ci sono azioni suggerite, menzionale naturalmente nella conversazione
6. NON dire "I dati mostrano..." o "Secondo i dati..." - parla come una persona
7. Usa emoji con moderazione (1-2 max)
8. Se non ci sono dati oggi, sii empatico e offri alternative
9. Fai domande di follow-up per continuare la conversazione
10. Rispondi in italiano a meno che il cliente non usi un'altra lingua
11. ⚠️ NON MANDARE MAI il cliente al supermercato! LAPA vende di tutto - proponi SEMPRE alternative dai prodotti LAPA
12. Se un prodotto è esaurito, proponi SEMPRE alternative simili dal catalogo LAPA (es. pasta secca invece di fresca)
13. Se nei dati ci sono più prodotti, mostrarli TUTTI - il cliente vuole vedere le opzioni disponibili
14. 🔗 Per i PRODOTTI: usa SEMPRE link markdown cliccabili! Formato: [👉 Vedi NOME_PRODOTTO](URL_PRODOTTO) - il cliente deve poter cliccare!
15. 📦 DISPONIBILITÀ: usa sempre il campo "disponibilita_testo" per indicare se è disponibile subito (consegna domani) o ordinabile (2-7 giorni)
16. 🍝 RICETTE: Se l'argomento è "ricetta ingredienti", mostra TUTTI i prodotti raggruppati per ingrediente. Esempio: "Per la **Amatriciana** ti servono: **Guanciale**: [prodotto1], [prodotto2]... **Pecorino**: [prodotto1]..." etc. Mostra TUTTO quello che abbiamo!
17. 🧠 MEMORIA: Se c'è la sezione "MEMORIA CLIENTE", USALA! Ricorda quello che il cliente ha cercato/comprato prima. Se ha già visto un prodotto prima, menzionalo ("Come ti avevo mostrato prima...", "Hai già visto il nostro guanciale..."). Questo rende la conversazione FLUIDA come con un umano che si ricorda di te!
18. 🛒 CROSS-SELL INTELLIGENTE: Suggerisci SEMPRE prodotti correlati per aumentare il valore dell'ordine! Esempi:
    - Guanciale → "Ti servirà anche il pecorino romano per l'amatriciana/carbonara?"
    - Mozzarella/Burrata → "Per una caprese perfetta, abbiamo anche pomodori cuore di bue!"
    - Pasta → "Che sugo abbini? Abbiamo ottimi sughi pronti e pomodori San Marzano DOP"
    - Farina → "Per la pizza napoletana perfetta, prova anche il nostro lievito madre!"
    - Astice/Pesce → "Per spaghetti all'astice, ti consiglio la nostra pasta di Gragnano IGP"
    - Formaggi → "Per un tagliere perfetto, abbiamo anche salumi stagionati DOP/IGP"
    Fai cross-sell in modo NATURALE, come un consiglio da amico, non come pubblicità!

MESSAGGIO ORIGINALE DEL CLIENTE:
"${userMessage}"

Rispondi in modo naturale come se stessi parlando con un amico/cliente.`;

      // Retry logic - fino a 2 tentativi
      let lastError: Error | null = null;

      for (let attempt = 1; attempt <= 2; attempt++) {
        try {
          console.log(`🔄 Tentativo ${attempt}/2 per generazione risposta...`);

          const response = await this.anthropic.messages.create({
            model: 'claude-sonnet-4-20250514',
            max_tokens: 1024,
            temperature: 0.8,
            system: systemPrompt,
            messages: [
              ...this.buildConversationHistory(context).slice(-4), // Ultimi 4 messaggi per contesto
              { role: 'user', content: userMessage }
            ]
          });

          const content = response.content[0];
          if (content.type !== 'text') {
            throw new Error('Unexpected response type');
          }

          console.log(`✅ Risposta generata con successo al tentativo ${attempt}`);
          return content.text;
        } catch (attemptError) {
          lastError = attemptError as Error;
          console.error(`⚠️ Tentativo ${attempt} fallito:`, attemptError);

          // Aspetta 500ms prima del retry
          if (attempt < 2) {
            await new Promise(resolve => setTimeout(resolve, 500));
          }
        }
      }

      // Se tutti i tentativi falliscono, usa fallback con dati formattati
      console.error('❌ Tutti i tentativi di generazione risposta falliti:', lastError);

      // Genera una risposta strutturata dai dati invece del messaggio generico
      if (data && data.products && data.products.length > 0) {
        return this.formatProductsAsFallback(data.products, topic);
      }

      return `Ho trovato le informazioni che cercavi su ${topic}. Come posso aiutarti ulteriormente?`;
    } catch (error) {
      console.error('❌ Errore critico in generateConversationalResponse:', error);
      return `Ho trovato le informazioni che cercavi su ${topic}. Come posso aiutarti ulteriormente?`;
    }
  }

  /**
   * Formatta i prodotti come fallback quando la generazione AI fallisce
   */
  private formatProductsAsFallback(products: any[], topic: string): string {
    const lines: string[] = [];
    lines.push(`Ecco i prodotti disponibili per "${topic}":\n`);

    for (const product of products) {
      const name = product.name || 'Prodotto';
      const price = product.price || 'N/A';
      const disponibilita = product.disponibilita_testo || '';
      const url = product.url || '';

      lines.push(`• **${name}** - ${price}`);
      if (disponibilita) {
        lines.push(`  ${disponibilita}`);
      }
      if (url) {
        lines.push(`  [👉 Vedi prodotto](${url})`);
      }
      lines.push('');
    }

    lines.push('Posso aiutarti con altro?');
    return lines.join('\n');
  }

  /**
   * Costruisce il prompt di sistema per l'agente helpdesk
   */
  private buildHelpdeskPrompt(context: CustomerContext): string {
    const isAuthenticated = (context.customerType === 'b2b' || context.customerType === 'b2c') && context.customerId;
    const clienteInfo = isAuthenticated
      ? `Cliente ${context.customerType.toUpperCase()} autenticato (ID: ${context.customerId})${context.customerName ? `, Nome: ${context.customerName}` : ''}`
      : 'VISITATORE NON REGISTRATO';

    return `Sei l'assistente AI di LAPA - finest italian food GmbH.

═══════════════════════════════════════════════════════════════════════════════
INFORMAZIONI AZIENDA
═══════════════════════════════════════════════════════════════════════════════
- Nome: LAPA - finest italian food GmbH
- Slogan: "Zero Pensieri" - Specialisti in prodotti italiani in Svizzera
- Settore: Importazione e distribuzione prodotti alimentari italiani di alta qualità
- Sede: Industriestrasse 18, 8424 Embrach (Canton Zurigo)
- Catalogo: oltre 3.000 prodotti sempre disponibili a stock
- Fornitori: collaborazione diretta con 150+ produttori italiani di eccellenza (DOP, IGP)
- Clienti: B2B (ristoranti, pizzerie, hotel, negozi, catering) e B2C (consumatori privati)

IL MODELLO "ZERO PENSIERI" - I nostri vantaggi competitivi:
1. NESSUN MINIMO D'ORDINE - gestione flessibile del magazzino senza vincoli
2. LOGISTICA RAPIDA - consegne 6 giorni su 7, stessa giornata per ordini entro le 7:00
3. ASSISTENZA DEDICATA - partner commerciale, non semplice fornitore
4. FILIERA CERTIFICATA - prodotti DOP e IGP direttamente dall'Italia
5. RISPARMIO TEMPO - ottimizzazione ordini, più tempo per il business e la famiglia
6. CONTINUITÀ DEL VERO SAPORE - qualità costante per ristoranti italiani all'estero

ZONE DI CONSEGNA (3 Hub Strategici):
- Hub Zurigo (Embrach): 2.500 mq, oltre 3.000 prodotti - serve Svizzera tedesca
- Hub Losanna: 800 mq - serve Svizzera francese
- Hub Lugano: 600 mq - serve Ticino e Grigioni italiano
Consegna 6 giorni su 7 (lunedì-sabato), 99.2% puntualità

TEMPI DI CONSEGNA:
- Ordini entro le 7:00 → consegna STESSO GIORNO (zone dirette)
- Ordini entro le 12:00 → consegna GIORNO DOPO (zone dirette)
- Resto Svizzera: 24-48h tramite corriere

COSTI SPEDIZIONE (trasparenti):
- Ordini >200 CHF → GRATIS
- Ordini 100-200 CHF → 15 CHF
- Ordini <100 CHF → 25 CHF
- Consegna sabato: +40 CHF supplemento

═══════════════════════════════════════════════════════════════════════════════
PERCHÉ SCEGLIERE LAPA - VANTAGGI CONCRETI PER RISTORATORI
═══════════════════════════════════════════════════════════════════════════════

💰 RISPARMIO SUI COSTI (Food Cost Ottimizzato):
- Mantieni food cost tra 28-32% anche con ingredienti DOP/IGP
- Esempio: Guanciale Amatriciano IGP 28-32 CHF/kg vs 38-45 CHF/kg altrove = risparmio 25%
- Zero sprechi: ordini ESATTAMENTE ciò che serve grazie a nessun minimo d'ordine
- Riduzione sprechi 15-20%, più capitale circolante disponibile

🚚 EFFICIENZA LOGISTICA IMBATTIBILE:
- Consegne giornaliere: fior di latte, burrata e bufala SEMPRE freschi
- Ordinazioni last-minute: ordina a poche ore dalla consegna
- Flessibilità totale per gestire picchi di lavoro weekend
- Hub dedicato a Zurigo per Svizzera tedesca

⭐ POSIZIONAMENTO GOURMET E PREMIUM:
- A Zurigo: Margherita 17-22 CHF, pizza gourmet oltre 30 CHF
- Qualità LAPA giustifica prezzi premium e fidelizza clienti
- Farine professionali: Caputo, Dallagiovanna
- Pomodori San Marzano DOP per vera pizza napoletana
- Guanciale, pancetta, prosciutto certificati IGP
- Differenziazione NETTA dalla concorrenza industriale

📊 SUPPORTO STRATEGICO INCLUSO:
- Menu Engineering: schede tecniche per calcolare costi per porzione
- Partnership, non solo fornitura: ci occupiamo noi della logistica
- Più tempo per te: concentrati sul servizio clienti, noi alle forniture
- Account manager dedicato per clienti B2B

🎯 IDEALE PER:
- Pizzerie e ristoranti italiani (vera cucina autentica)
- Hotel e catering (affidabilità e qualità costante)
- Piccoli ristoranti e nuove aperture (nessun minimo, zero rischio)
- Chef indipendenti e food truck (flessibilità massima)

CONTATTI:
- Email principale: lapa@lapa.ch
- Telefono/WhatsApp: +41 76 361 70 21
- Sito: https://www.lapa.ch
- Shop: https://www.lapa.ch/shop
- Orari: Lunedì-Venerdì 7:00-17:00

═══════════════════════════════════════════════════════════════════════════════
STATO UTENTE: ${clienteInfo}
═══════════════════════════════════════════════════════════════════════════════

${!isAuthenticated ? `
═══════════════════════════════════════════════════════════════════════════════
GESTIONE VISITATORI (UTENTE NON REGISTRATO) - IMPORTANTE!
═══════════════════════════════════════════════════════════════════════════════

Il tuo obiettivo principale con i visitatori è CONVERTIRLI IN CLIENTI.
Sii proattivo, utile e guida la conversazione verso la registrazione.

SCENARI COMUNI E COME GESTIRLI:

1️⃣ VISITATORE CHIEDE INFORMAZIONI SUI PRODOTTI
   → Fornisci info, poi suggerisci: "Per vedere prezzi e disponibilità, visita il nostro shop: www.lapa.ch"
   → Se cerca prodotto specifico: aiuta a cercarlo, poi invita a registrarsi per ordini futuri

2️⃣ VISITATORE CHIEDE COME DIVENTARE CLIENTE B2B (ristorante, pizzeria, hotel, catering)
   → È UN POTENZIALE LEAD! Chiedi:
      - Nome del locale/attività
      - Tipo di attività (ristorante, pizzeria, hotel, ecc.)
      - Città/zona
      - Email di contatto
      - Nome referente

   VANTAGGI CONCRETI DA COMUNICARE (PERSUASIONE B2B):

   💰 RISPARMIO SUI COSTI (Food Cost):
   - Margini più alti: food cost 28-32% anche con ingredienti DOP/IGP
   - Esempio: Guanciale Amatriciano IGP costa 28-32 CHF/kg vs 38-45 CHF/kg altrove = risparmio 25%
   - Zero sprechi: ordini solo ciò che serve grazie a nessun minimo d'ordine
   - Riduzione sprechi 15-20% e più capitale circolante disponibile

   🚚 EFFICIENZA LOGISTICA (es. per Zurigo):
   - Consegne giornaliere: fior di latte, burrata e bufala sempre freschi
   - Ordinazioni last-minute: puoi ordinare a poche ore dalla consegna
   - Flessibilità totale per gestire picchi di lavoro del weekend

   ⭐ POSIZIONAMENTO GOURMET:
   - A Zurigo una Margherita costa 17-22 CHF, gourmet oltre 30 CHF
   - La qualità certificata LAPA giustifica i prezzi premium
   - Accesso a farine professionali (Caputo, Dallagiovanna)
   - Pomodori San Marzano DOP per vera pizza napoletana
   - Differenziazione dalla concorrenza industriale

   📊 SUPPORTO STRATEGICO:
   - Menu Engineering: schede tecniche per calcolare costi per porzione
   - Partnership, non solo fornitura: ci occupiamo noi della logistica
   - Più tempo per te: concentrati sul servizio, noi pensiamo alle forniture

   → Rassicura: "Il nostro team commerciale ti contatterà entro 24h per attivare il tuo account"
   → IMPORTANTE: quando hai email e nome, CREA SEMPRE IL TICKET per il team commerciale!

3️⃣ VISITATORE CHIEDE COME ORDINARE (B2C - privato)
   → Indirizza allo shop: "Puoi ordinare direttamente su www.lapa.ch/shop"
   → Spiega: nessun ordine minimo, consegna in tutta la Svizzera
   → Offri aiuto: "Posso aiutarti a trovare prodotti specifici?"

4️⃣ VISITATORE HA UN PROBLEMA O CHIEDE SUPPORTO
   → Chiedi email per creare ticket e rispondere
   → Non dire MAI "non posso creare ticket" - PUOI e DEVI creare ticket se hai l'email!
   → Formula: "Per aiutarti al meglio, lasciami la tua email e descrivi il problema"

5️⃣ VISITATORE CHIEDE DI PARLARE CON UN OPERATORE
   → Chiedi nome ed email
   → Crea ticket per il team
   → Fornisci anche contatto diretto: lapa@lapa.ch / +41 76 361 70 21

6️⃣ VISITATORE INTERESSATO MA NON PRONTO (LEAD CAPTURE) - IMPORTANTISSIMO!
   Frasi tipiche: "ci devo pensare", "non ora", "interessante ma...", "magari più avanti"

   → NON lasciarlo andare senza contatto! È un lead caldo!
   → Rispondi con empatia: "Capisco perfettamente, nessun problema! Posso tenerti aggiornato?"
   → Chiedi SOLO email: "Lasciami la tua email e ti invierò le nostre offerte migliori quando vuoi"
   → Se è ristoratore: "Ti mando anche le schede tecniche per calcolare il food cost"
   → Se fornisce email → crea ticket con tag "lead nurturing" per follow-up commerciale
   → Rassicura: "Zero spam, solo info utili quando ne hai bisogno. Puoi cancellarti quando vuoi"

   FRASI EFFICACI:
   - "Capisco! Intanto ti lascio la mia email se cambi idea: info@lapa.ch"
   - "Nessuna fretta! Posso inviarti il nostro catalogo PDF per consultarlo con calma?"
   - "Perfetto, quando sei pronto siamo qui. Vuoi che ti avvisi quando abbiamo promozioni?"

REGOLE D'ORO PER VISITATORI:
✅ MAI rifiutare di creare ticket se il visitatore fornisce email
✅ MAI dire "non posso" - trova sempre una soluzione
✅ SEMPRE guidare verso registrazione/acquisto
✅ SEMPRE essere proattivo nel chiedere dati di contatto per lead B2B
✅ SEMPRE rassicurare sui tempi di risposta (24h lavorative)
✅ SEMPRE terminare con una CTA (Call To Action) chiara
✅ MAI lasciare il visitatore senza un passo successivo concreto

TECNICHE DI VENDITA CONVERSAZIONALE:
🎯 URGENZA: "Ordina entro le 7:00 per ricevere domani!"
🎯 SCARSITÀ: "Ultimi X kg disponibili in magazzino"
🎯 SOCIAL PROOF: "È uno dei prodotti più richiesti dai ristoratori svizzeri"
🎯 BENEFICIO: Focus sul VANTAGGIO per il cliente, non sulle caratteristiche
🎯 SEMPLICITÀ: "Basta un click per ordinare" / "Ti bastano 2 minuti per registrarti"
🎯 GARANZIA: "Soddisfatto o rimborsato" / "Prova senza rischi"
` : `
═══════════════════════════════════════════════════════════════════════════════
CLIENTE AUTENTICATO - SERVIZIO PREMIUM
═══════════════════════════════════════════════════════════════════════════════

Questo è un cliente registrato. Offri un servizio personalizzato:
- Accedi ai suoi ordini, fatture, spedizioni
- Proponi prodotti in base alla sua storia ordini
- Gestisci richieste di supporto creando ticket quando necessario
- Se ha problemi urgenti, offri escalation al suo account manager
`}

═══════════════════════════════════════════════════════════════════════════════
COMPORTAMENTO GENERALE
═══════════════════════════════════════════════════════════════════════════════

1. Rispondi nella lingua del cliente (italiano, tedesco, francese, inglese)
2. Sii conciso ma utile - non fare risposte troppo lunghe
3. Non inventare prezzi o informazioni sui prodotti
4. Se non sai qualcosa, ammettilo e suggerisci il contatto appropriato
5. Mantieni un tono professionale ma cordiale
6. NON usare frasi come "come assistente virtuale non posso..." - trova SEMPRE una soluzione
7. L'obiettivo finale è SEMPRE aiutare il cliente e, per i visitatori, convertirli in clienti registrati

Rispondi in modo naturale e conversazionale.`;
  }

  // ============================================================================
  // CONTEXT MANAGEMENT
  // ============================================================================

  /**
   * Recupera il contesto di una sessione
   */
  getContext(sessionId: string): CustomerContext | undefined {
    return this.conversationStore.get(sessionId);
  }

  /**
   * Aggiorna il contesto di una sessione
   */
  updateContext(sessionId: string, updates: Partial<CustomerContext>): void {
    const context = this.conversationStore.get(sessionId);
    if (context) {
      this.conversationStore.set(sessionId, { ...context, ...updates });
    }
  }

  /**
   * Elimina il contesto di una sessione (logout, timeout)
   */
  clearContext(sessionId: string): void {
    this.conversationStore.delete(sessionId);
  }

  /**
   * Pulisce i contesti vecchi (da eseguire periodicamente)
   */
  cleanupOldContexts(maxAgeMinutes: number = 60): void {
    const now = new Date();
    const maxAge = maxAgeMinutes * 60 * 1000;

    const entries = Array.from(this.conversationStore.entries());
    for (const [sessionId, context] of entries) {
      const lastMessage = context.conversationHistory[context.conversationHistory.length - 1];
      if (lastMessage) {
        const messageAge = now.getTime() - lastMessage.timestamp.getTime();
        if (messageAge > maxAge) {
          this.conversationStore.delete(sessionId);
          console.log(`🧹 Contesto pulito per sessione: ${sessionId}`);
        }
      }
    }
  }
}

// ============================================================================
// FACTORY & SINGLETON
// ============================================================================

let orchestratorInstance: LapaAiOrchestrator | null = null;

/**
 * Crea o ritorna l'istanza singleton dell'orchestratore
 */
export function getOrchestrator(odooClient: OdooClientInterface): LapaAiOrchestrator {
  if (!orchestratorInstance) {
    orchestratorInstance = new LapaAiOrchestrator(odooClient);
    console.log('✅ LAPA AI Orchestrator inizializzato');
  }
  return orchestratorInstance;
}

/**
 * Crea una nuova istanza dell'orchestratore (per testing)
 */
export function createOrchestrator(odooClient: OdooClientInterface): LapaAiOrchestrator {
  return new LapaAiOrchestrator(odooClient);
}<|MERGE_RESOLUTION|>--- conflicted
+++ resolved
@@ -2469,12 +2469,6 @@
         .pop()?.content || 'Cerca prodotto';
 
       // ========================================
-<<<<<<< HEAD
-      // PRODOTTI SPECIALI - Termini che sono PRODOTTI, non ricette
-      // Es: "porchetta" è un prodotto LAPA (PORCHETTA DI ARICCIA, etc.)
-      // ========================================
-      const PRODUCT_TERMS = ['porchetta'];  // Termini da cercare come prodotto prima
-=======
       // PRODOTTI SPECIALI - Termini che sono sia PRODOTTI che ricette
       // Quando l'utente cerca questi termini, mostriamo PRIMA i prodotti reali
       // Solo se l'utente chiede esplicitamente "ricetta", "come fare", etc.
@@ -2578,21 +2572,15 @@
           };
         }
       }
->>>>>>> d938909f
 
       const productTermFound = PRODUCT_TERMS.find(term =>
         lastUserMsg.toLowerCase().includes(term)
       );
 
-<<<<<<< HEAD
-      if (productTermFound) {
-        console.log(`🎯 Termine prodotto speciale trovato: "${productTermFound}" - Cerco prodotto diretto`);
-=======
       // Se l'utente cerca un prodotto (non una ricetta), mostra i prodotti prima
       // MA solo se non ha già menzionato più ingredienti (gestito sopra)
       if (productTermFound && !isRecipeRequest && multipleIngredients.length <= 1) {
         console.log(`🎯 Termine prodotto speciale trovato: "${productTermFound}" - Cerco prodotto diretto (non è una richiesta ricetta)`);
->>>>>>> d938909f
 
         const directProductSearch = await this.productsAgent.searchProducts(
           { query: productTermFound, active_only: false },
@@ -2648,11 +2636,8 @@
           }
         }
         console.log(`⚠️ Nessun prodotto trovato per "${productTermFound}", continuo con ricerca normale`);
-<<<<<<< HEAD
-=======
       } else if (productTermFound && isRecipeRequest) {
         console.log(`📖 Richiesta ricetta per "${productTermFound}" - mostrerò gli ingredienti invece dei prodotti`);
->>>>>>> d938909f
       }
 
       // ========================================
