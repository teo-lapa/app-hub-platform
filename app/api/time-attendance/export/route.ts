import { NextRequest, NextResponse } from 'next/server';
import { sql } from '@vercel/postgres';
<<<<<<< HEAD
import { createOdooRPCClient } from '@/lib/odoo/rpcClient';
=======
import { getOdooClient } from '@/lib/odoo-client';
import { createOdooRPCClient } from '@/lib/odoo/rpcClient';
import * as XLSX from 'xlsx';
import { jsPDF } from 'jspdf';
import 'jspdf-autotable';

// Estendi jsPDF per autoTable
declare module 'jspdf' {
  interface jsPDF {
    autoTable: (options: {
      head?: string[][];
      body?: (string | number)[][];
      startY?: number;
      theme?: string;
      headStyles?: { fillColor?: number[]; textColor?: number[]; fontSize?: number };
      bodyStyles?: { fontSize?: number };
      columnStyles?: Record<number, { cellWidth?: number | 'auto' }>;
      margin?: { top?: number; left?: number; right?: number };
      didDrawPage?: (data: { cursor: { y: number } }) => void;
    }) => jsPDF;
    lastAutoTable: { finalY: number };
  }
}
>>>>>>> 2f1acd48

interface TimeEntry {
  id: string;
  contact_id: number;
  company_id: number;
  entry_type: string;
  timestamp: string;
  latitude?: number;
  longitude?: number;
  qr_code_verified: boolean;
  location_name?: string;
  break_type?: 'coffee_break' | 'lunch_break';
  break_max_minutes?: number;
<<<<<<< HEAD
  contact_name?: string; // Nome salvato localmente
=======
  contact_name?: string; // Nome salvato localmente per export
>>>>>>> 2f1acd48
}

interface BreakDetail {
  type: 'coffee_break' | 'lunch_break';
  name: string;
  start: string;
  end: string | null;
  duration_minutes: number;
}

interface DailyReport {
  date: string;
  contact_id: number;
  contact_name: string;
  company_name: string;
  first_clock_in: string | null;
  last_clock_out: string | null;
  break_minutes: number;
  coffee_break_minutes: number;
  lunch_break_minutes: number;
  breaks: BreakDetail[];
  total_hours: number;
  entries: TimeEntry[];
}

interface ContactInfo {
  name: string;
  company_name: string;
}

/**
 * GET /api/time-attendance/export
 * Esporta i dati delle presenze in vari formati
 *
 * Query params:
 * - contact_id: ID del contatto (opzionale, se omesso prende tutti i dipendenti dell'azienda)
 * - company_id: ID dell'azienda (obbligatorio)
 * - start_date: Data inizio (YYYY-MM-DD)
 * - end_date: Data fine (YYYY-MM-DD)
 * - format: 'json' | 'csv' | 'excel'
 * - email: Email destinatario per invio report (opzionale)
 */
export async function GET(request: NextRequest) {
  try {
    const { searchParams } = new URL(request.url);
    const contactId = searchParams.get('contact_id');
    const companyId = searchParams.get('company_id');
    const startDateStr = searchParams.get('start_date');
    const endDateStr = searchParams.get('end_date');
    const format = searchParams.get('format') || 'json';
    const email = searchParams.get('email');

    if (!companyId) {
      return NextResponse.json({
        success: false,
        error: 'company_id richiesto',
      }, { status: 400 });
    }

<<<<<<< HEAD
    // Usa timezone Europe/Rome per calcoli corretti
    const TIMEZONE = 'Europe/Rome';

    // Helper per ottenere ora locale in timezone specifico
    const getLocalDate = (dateStr?: string | null) => {
      const now = dateStr ? new Date(dateStr + 'T12:00:00') : new Date();
      // Converti a Europe/Rome
      const localDateStr = now.toLocaleDateString('en-CA', { timeZone: TIMEZONE });
      return new Date(localDateStr + 'T00:00:00');
    };
=======
    console.log('[Export] Request params:', {
      contactId,
      companyId,
      startDateStr,
      endDateStr,
      format,
    });
>>>>>>> 2f1acd48

    // Date di default: ultimo mese
    const endDate = getLocalDate(endDateStr);
    const startDate = startDateStr
      ? getLocalDate(startDateStr)
      : new Date(endDate.getTime() - 30 * 24 * 60 * 60 * 1000);

    // Imposta inizio e fine giornata in timezone Europe/Rome
    // Per ottenere l'equivalente UTC di mezzanotte Rome, usiamo l'offset
    const startRome = new Date(startDate.toLocaleString('en-US', { timeZone: TIMEZONE }));
    startRome.setHours(0, 0, 0, 0);
    const endRome = new Date(endDate.toLocaleString('en-US', { timeZone: TIMEZONE }));
    endRome.setHours(23, 59, 59, 999);

    // Per le query usiamo direttamente le date Rome-relative
    startDate.setHours(0, 0, 0, 0);
    endDate.setHours(23, 59, 59, 999);

    // Query entries
    let entries: TimeEntry[] = [];

    try {
      let result;

      // Query senza contact_name per compatibilità con DB che non hanno la colonna
      if (contactId) {
        result = await sql`
          SELECT
            id,
            contact_id,
            company_id,
            entry_type,
            timestamp,
            latitude,
            longitude,
            qr_code_verified,
            location_name,
            break_type,
            break_max_minutes,
            contact_name
          FROM ta_time_entries
          WHERE contact_id = ${parseInt(contactId)}
            AND timestamp >= ${startDate.toISOString()}
            AND timestamp <= ${endDate.toISOString()}
          ORDER BY timestamp ASC
        `;
      } else {
        result = await sql`
          SELECT
            id,
            contact_id,
            company_id,
            entry_type,
            timestamp,
            latitude,
            longitude,
            qr_code_verified,
            location_name,
            break_type,
            break_max_minutes,
            contact_name
          FROM ta_time_entries
          WHERE company_id = ${parseInt(companyId)}
            AND timestamp >= ${startDate.toISOString()}
            AND timestamp <= ${endDate.toISOString()}
          ORDER BY contact_id, timestamp ASC
        `;
      }

      entries = result.rows.map(row => ({
        id: row.id,
        contact_id: row.contact_id,
        company_id: row.company_id,
        entry_type: row.entry_type,
        timestamp: row.timestamp,
        latitude: row.latitude,
        longitude: row.longitude,
        qr_code_verified: row.qr_code_verified,
        location_name: row.location_name,
        break_type: row.break_type,
        break_max_minutes: row.break_max_minutes,
<<<<<<< HEAD
        contact_name: row.contact_name,
=======
        contact_name: undefined, // I nomi verranno presi da Odoo
>>>>>>> 2f1acd48
      }));

      console.log('[Export] Query result:', {
        entriesCount: entries.length,
        dateRange: `${startDate.toISOString()} to ${endDate.toISOString()}`,
        companyIdUsed: companyId,
        contactIdUsed: contactId,
        sampleEntry: entries[0] || 'no entries',
      });
    } catch (dbError) {
      console.warn('Database non disponibile:', dbError);
    }

    // Raggruppa per giorno e contatto
    const dailyReports: Map<string, DailyReport> = new Map();

    // Prima raccogli i nomi dai dati locali (contact_name salvato nelle entries)
    const contactIds = Array.from(new Set(entries.map(e => e.contact_id)));
    const contactInfo: Map<number, ContactInfo> = new Map();

    // Raccogli nomi dalle entries (priorità ai dati locali)
    for (const entry of entries) {
      if (entry.contact_name && !contactInfo.has(entry.contact_id)) {
        contactInfo.set(entry.contact_id, {
          name: entry.contact_name,
          company_name: '-', // Verrà aggiornato da Odoo se disponibile
        });
      }
    }

    // Per i contatti senza nome locale, prova Odoo
    const contactsWithoutName = contactIds.filter(id => !contactInfo.has(id));

    if (contactsWithoutName.length > 0) {
      console.log(`[Export] Fetching ${contactsWithoutName.length} contacts from Odoo:`, contactsWithoutName);
      try {
        const odoo = createOdooRPCClient();
        // Prendi nome e parent_id (azienda) per ogni contatto
        const contacts = await odoo.searchRead(
          'res.partner',
          [['id', 'in', contactsWithoutName]],
          ['id', 'name', 'parent_id'],
          100
        ) as Array<{ id: number; name: string; parent_id: [number, string] | false }>;

<<<<<<< HEAD
        console.log(`[Export] Odoo returned ${contacts.length} contacts`);
=======
        const contactsArr = contacts as unknown[];
        console.log(`[Export] Odoo returned ${contactsArr.length} contacts for IDs:`, contactsWithoutName);

        // Log dei contatti non trovati
        const foundIds = (contacts as Array<{ id: number }>).map(c => c.id);
        const notFoundIds = contactsWithoutName.filter(id => !foundIds.includes(id));
        if (notFoundIds.length > 0) {
          console.warn(`[Export] Contacts NOT FOUND in Odoo:`, notFoundIds);
        }
>>>>>>> 2f1acd48

        // Raccogli gli ID delle aziende parent
        const parentIds: number[] = [];
        for (const c of contacts) {
          if (c.parent_id && Array.isArray(c.parent_id)) {
            parentIds.push(c.parent_id[0]);
          }
        }

        // Ottieni i nomi delle aziende parent (se esistono)
        const parentNames: Map<number, string> = new Map();
        if (parentIds.length > 0) {
          const parents = await odoo.searchRead(
            'res.partner',
            [['id', 'in', parentIds]],
            ['id', 'name'],
            100
          ) as Array<{ id: number; name: string }>;
          for (const p of parents) {
            parentNames.set(p.id, p.name);
          }
        }

        // Costruisci la mappa completa
        for (const c of contacts) {
          let companyName = '-';
          if (c.parent_id && Array.isArray(c.parent_id)) {
            // parent_id è già [id, name], ma prendiamo dalla query per sicurezza
            companyName = parentNames.get(c.parent_id[0]) || c.parent_id[1] || '-';
          }
          contactInfo.set(c.id, {
            name: c.name,
            company_name: companyName,
          });
          console.log(`[Export] Contact ${c.id}: ${c.name} @ ${companyName}`);
        }
      } catch (odooError) {
        console.error('[Export] Errore Odoo fetch contacts:', odooError);
        // Fallback: crea nomi placeholder per i contatti non trovati
        for (const id of contactsWithoutName) {
          if (!contactInfo.has(id)) {
            contactInfo.set(id, {
              name: `Dipendente #${id}`,
              company_name: '-',
            });
          }
        }
      }
    }

    // Fallback finale: assicurati che ogni contatto abbia un nome
    for (const contactId of contactIds) {
      if (!contactInfo.has(contactId)) {
        contactInfo.set(contactId, {
          name: `Dipendente #${contactId}`,
          company_name: '-',
        });
      }
    }

    // Aggiorna company_name per i contatti con nome locale
    if (contactInfo.size > 0) {
      try {
        const odoo = createOdooRPCClient();
        const allContactIds = Array.from(contactInfo.keys());
        const contacts = await odoo.searchRead(
          'res.partner',
          [['id', 'in', allContactIds]],
          ['id', 'parent_id'],
          100
        ) as Array<{ id: number; parent_id: [number, string] | false }>;

        for (const c of contacts) {
          if (c.parent_id && Array.isArray(c.parent_id)) {
            const info = contactInfo.get(c.id);
            if (info) {
              info.company_name = c.parent_id[1] || '-';
            }
          }
        }
      } catch {
        // Ignora errori Odoo per company_name
      }
    }

    // Log dei contatti senza nome
    for (const contactId of contactIds) {
      if (!contactInfo.has(contactId)) {
        console.warn(`[Export] Contact ID ${contactId} has no name (local or Odoo)`);
      }
    }

    // Processa entries
    for (const entry of entries) {
      const date = new Date(entry.timestamp).toISOString().split('T')[0];
      const key = `${entry.contact_id}_${date}`;

      if (!dailyReports.has(key)) {
        const info = contactInfo.get(entry.contact_id);
        dailyReports.set(key, {
          date,
          contact_id: entry.contact_id,
          contact_name: info?.name || `Dipendente #${entry.contact_id}`,
          company_name: info?.company_name || '-',
          first_clock_in: null,
          last_clock_out: null,
          break_minutes: 0,
          coffee_break_minutes: 0,
          lunch_break_minutes: 0,
          breaks: [],
          total_hours: 0,
          entries: [],
        });
      }

      const report = dailyReports.get(key)!;
      report.entries.push(entry);

      if (entry.entry_type === 'clock_in' && !report.first_clock_in) {
        report.first_clock_in = entry.timestamp;
      }
      if (entry.entry_type === 'clock_out') {
        report.last_clock_out = entry.timestamp;
      }
    }

    // Calcola ore per ogni giorno
    const reportsArray = Array.from(dailyReports.values());
    for (const report of reportsArray) {
      let workingTime = 0;
      let breakTime = 0;
      let coffeeBreakTime = 0;
      let lunchBreakTime = 0;
      let lastClockIn: Date | null = null;
      let lastBreakStart: { time: Date; type: 'coffee_break' | 'lunch_break' | null } | null = null;

      for (const entry of report.entries) {
        const entryTime = new Date(entry.timestamp);

        switch (entry.entry_type) {
          case 'clock_in':
            lastClockIn = entryTime;
            break;
          case 'clock_out':
            if (lastClockIn) {
              workingTime += entryTime.getTime() - lastClockIn.getTime();
              lastClockIn = null;
            }
            break;
          case 'break_start':
            lastBreakStart = { time: entryTime, type: entry.break_type || null };
            break;
          case 'break_end':
            if (lastBreakStart) {
              const breakDuration = entryTime.getTime() - lastBreakStart.time.getTime();
              const breakMinutes = Math.round(breakDuration / (1000 * 60));
              breakTime += breakDuration;

              // Traccia per tipo
              if (lastBreakStart.type === 'coffee_break') {
                coffeeBreakTime += breakDuration;
              } else if (lastBreakStart.type === 'lunch_break') {
                lunchBreakTime += breakDuration;
              }

              // Aggiungi dettaglio pausa
              report.breaks.push({
                type: lastBreakStart.type || 'coffee_break',
                name: lastBreakStart.type === 'lunch_break' ? 'Pausa Pranzo' : 'Pausa Caffè',
                start: lastBreakStart.time.toISOString(),
                end: entryTime.toISOString(),
                duration_minutes: breakMinutes,
              });

              lastBreakStart = null;
            }
            break;
        }
      }

      // Se c'è una pausa ancora aperta, la contiamo fino ad ora
      if (lastBreakStart) {
        const breakDuration = Date.now() - lastBreakStart.time.getTime();
        const breakMinutes = Math.round(breakDuration / (1000 * 60));
        breakTime += breakDuration;

        if (lastBreakStart.type === 'coffee_break') {
          coffeeBreakTime += breakDuration;
        } else if (lastBreakStart.type === 'lunch_break') {
          lunchBreakTime += breakDuration;
        }

        report.breaks.push({
          type: lastBreakStart.type || 'coffee_break',
          name: lastBreakStart.type === 'lunch_break' ? 'Pausa Pranzo' : 'Pausa Caffè',
          start: lastBreakStart.time.toISOString(),
          end: null, // ancora in corso
          duration_minutes: breakMinutes,
        });
      }

      report.break_minutes = Math.round(breakTime / (1000 * 60));
      report.coffee_break_minutes = Math.round(coffeeBreakTime / (1000 * 60));
      report.lunch_break_minutes = Math.round(lunchBreakTime / (1000 * 60));
      report.total_hours = Math.round((workingTime - breakTime) / (1000 * 60 * 60) * 100) / 100;
    }

    const reports = Array.from(dailyReports.values()).sort((a, b) => {
      if (a.date !== b.date) return a.date.localeCompare(b.date);
      return a.contact_name.localeCompare(b.contact_name);
    });

    // Formato CSV
    if (format === 'csv') {
      const csvLines = [
        'Data,ID Contatto,Nome Dipendente,Azienda,Entrata,Uscita,Pausa Caffè (min),Pausa Pranzo (min),Pausa Totale (min),Ore Lavorate',
      ];

      for (const report of reports) {
        const entrata = report.first_clock_in
          ? new Date(report.first_clock_in).toLocaleTimeString('it-IT', { hour: '2-digit', minute: '2-digit' })
          : '-';
        const uscita = report.last_clock_out
          ? new Date(report.last_clock_out).toLocaleTimeString('it-IT', { hour: '2-digit', minute: '2-digit' })
          : '-';
        // Escape virgole nei nomi per CSV
        const safeName = report.contact_name.includes(',') ? `"${report.contact_name}"` : report.contact_name;
        const safeCompany = report.company_name.includes(',') ? `"${report.company_name}"` : report.company_name;

        csvLines.push(
          `${report.date},${report.contact_id},${safeName},${safeCompany},${entrata},${uscita},${report.coffee_break_minutes},${report.lunch_break_minutes},${report.break_minutes},${report.total_hours}`
        );
      }

      const csv = csvLines.join('\n');

      // Se email specificata, qui andrebbe l'invio email
      if (email) {
        // TODO: Implementare invio email con allegato
        console.log(`TODO: Inviare report a ${email}`);
      }

      return new NextResponse(csv, {
        headers: {
          'Content-Type': 'text/csv; charset=utf-8',
          'Content-Disposition': `attachment; filename="presenze_${startDate.toISOString().split('T')[0]}_${endDate.toISOString().split('T')[0]}.csv"`,
        },
      });
    }

    // Formato Excel (vero .xlsx con libreria xlsx)
    if (format === 'excel') {
      // Crea workbook
      const wb = XLSX.utils.book_new();

      // Sheet 1: Dettaglio Presenze
      const detailData = reports.map(report => ({
        'Data': report.date,
        'ID': report.contact_id,
        'Nome Dipendente': report.contact_name,
        'Azienda': report.company_name,
        'Entrata': report.first_clock_in
          ? new Date(report.first_clock_in).toLocaleTimeString('it-IT', { hour: '2-digit', minute: '2-digit' })
          : '-',
        'Uscita': report.last_clock_out
          ? new Date(report.last_clock_out).toLocaleTimeString('it-IT', { hour: '2-digit', minute: '2-digit' })
          : '-',
        'Pausa Caffè (min)': report.coffee_break_minutes,
        'Pausa Pranzo (min)': report.lunch_break_minutes,
        'Pausa Totale (min)': report.break_minutes,
        'Ore Lavorate': report.total_hours,
      }));

      const wsDetail = XLSX.utils.json_to_sheet(detailData);
      // Imposta larghezza colonne
      wsDetail['!cols'] = [
        { wch: 12 }, // Data
        { wch: 8 },  // ID
        { wch: 25 }, // Nome
        { wch: 20 }, // Azienda
        { wch: 10 }, // Entrata
        { wch: 10 }, // Uscita
        { wch: 18 }, // Pausa Caffè
        { wch: 18 }, // Pausa Pranzo
        { wch: 18 }, // Pausa Totale
        { wch: 12 }, // Ore
      ];
      XLSX.utils.book_append_sheet(wb, wsDetail, 'Presenze');

      // Sheet 2: Riepilogo per Dipendente
      const byContact = new Map<number, { id: number; name: string; company: string; days: number; hours: number; coffeeMin: number; lunchMin: number }>();
      for (const report of reports) {
        const key = report.contact_id;
        if (!byContact.has(key)) {
          byContact.set(key, { id: report.contact_id, name: report.contact_name, company: report.company_name, days: 0, hours: 0, coffeeMin: 0, lunchMin: 0 });
        }
        const data = byContact.get(key)!;
        data.days++;
        data.hours += report.total_hours;
        data.coffeeMin += report.coffee_break_minutes;
        data.lunchMin += report.lunch_break_minutes;
      }

      const summaryData = Array.from(byContact.values()).map(data => ({
        'ID': data.id,
        'Nome Dipendente': data.name,
        'Azienda': data.company,
        'Giorni Lavorati': data.days,
        'Pausa Caffè Tot (min)': data.coffeeMin,
        'Pausa Pranzo Tot (min)': data.lunchMin,
        'Ore Totali': Number(data.hours.toFixed(2)),
        'Media Ore/Giorno': Number((data.hours / data.days).toFixed(2)),
      }));

      const wsSummary = XLSX.utils.json_to_sheet(summaryData);
      wsSummary['!cols'] = [
        { wch: 8 },  // ID
        { wch: 25 }, // Nome
        { wch: 20 }, // Azienda
        { wch: 15 }, // Giorni
        { wch: 20 }, // Pausa Caffè
        { wch: 20 }, // Pausa Pranzo
        { wch: 12 }, // Ore Tot
        { wch: 15 }, // Media
      ];
      XLSX.utils.book_append_sheet(wb, wsSummary, 'Riepilogo');

      // Sheet 3: Dettaglio Pause
      const breakData = reports.flatMap(report =>
        report.breaks.map(b => ({
          'Data': report.date,
          'ID': report.contact_id,
          'Nome Dipendente': report.contact_name,
          'Tipo Pausa': b.name,
          'Inizio': new Date(b.start).toLocaleTimeString('it-IT', { hour: '2-digit', minute: '2-digit' }),
          'Fine': b.end ? new Date(b.end).toLocaleTimeString('it-IT', { hour: '2-digit', minute: '2-digit' }) : 'In corso',
          'Durata (min)': b.duration_minutes,
        }))
      );

      if (breakData.length > 0) {
        const wsBreaks = XLSX.utils.json_to_sheet(breakData);
        wsBreaks['!cols'] = [
          { wch: 12 }, // Data
          { wch: 8 },  // ID
          { wch: 25 }, // Nome
          { wch: 15 }, // Tipo
          { wch: 10 }, // Inizio
          { wch: 10 }, // Fine
          { wch: 12 }, // Durata
        ];
        XLSX.utils.book_append_sheet(wb, wsBreaks, 'Pause');
      }

      // Genera buffer Excel
      const excelBuffer = XLSX.write(wb, { type: 'buffer', bookType: 'xlsx' });

      if (email) {
        console.log(`TODO: Inviare report Excel a ${email}`);
      }

      return new NextResponse(excelBuffer, {
        headers: {
          'Content-Type': 'application/vnd.openxmlformats-officedocument.spreadsheetml.sheet',
          'Content-Disposition': `attachment; filename="presenze_${startDate.toISOString().split('T')[0]}_${endDate.toISOString().split('T')[0]}.xlsx"`,
        },
      });
    }

    // Formato PDF
    if (format === 'pdf') {
      // eslint-disable-next-line @typescript-eslint/no-require-imports
      const doc = new jsPDF();

      // Header
      doc.setFontSize(20);
      doc.setFont('helvetica', 'bold');
      doc.text('Report Presenze', 14, 20);

      doc.setFontSize(11);
      doc.setFont('helvetica', 'normal');
      doc.setTextColor(100);
      doc.text(`Periodo: ${startDate.toLocaleDateString('it-IT')} - ${endDate.toLocaleDateString('it-IT')}`, 14, 28);

      // Se non ci sono dati, mostra messaggio
      if (reports.length === 0) {
        doc.setFontSize(12);
        doc.setTextColor(150);
        doc.text('Nessuna presenza registrata nel periodo selezionato.', 14, 50);

        const pdfOutput = doc.output('arraybuffer');
        return new NextResponse(pdfOutput, {
          headers: {
            'Content-Type': 'application/pdf',
            'Content-Disposition': `attachment; filename="presenze_${startDate.toISOString().split('T')[0]}_${endDate.toISOString().split('T')[0]}.pdf"`,
          },
        });
      }

      // Calcola riepilogo per dipendente
      const byContact = new Map<number, { id: number; name: string; company: string; days: number; hours: number; coffeeMin: number; lunchMin: number }>();
      for (const report of reports) {
        const key = report.contact_id;
        if (!byContact.has(key)) {
          byContact.set(key, { id: report.contact_id, name: report.contact_name, company: report.company_name, days: 0, hours: 0, coffeeMin: 0, lunchMin: 0 });
        }
        const data = byContact.get(key)!;
        data.days++;
        data.hours += report.total_hours;
        data.coffeeMin += report.coffee_break_minutes;
        data.lunchMin += report.lunch_break_minutes;
      }

      // Calcola totali
      const totalHours = reports.reduce((sum, r) => sum + r.total_hours, 0);
      const totalDays = new Set(reports.map(r => r.date)).size;

      // Statistiche
      doc.setFontSize(10);
      doc.setTextColor(0);
      doc.text(`Dipendenti: ${byContact.size}  |  Giorni: ${totalDays}  |  Ore Totali: ${totalHours.toFixed(2)}`, 14, 36);

      // Riepilogo per Dipendente
      doc.setFontSize(14);
      doc.setFont('helvetica', 'bold');
      doc.text('Riepilogo per Dipendente', 14, 48);

      const summaryBody: (string | number)[][] = [];
      for (const data of Array.from(byContact.values())) {
        summaryBody.push([
          data.name,
          data.days,
          data.hours.toFixed(2),
          data.days > 0 ? (data.hours / data.days).toFixed(2) : '0.00',
        ]);
      }

      doc.autoTable({
        head: [['Dipendente', 'Giorni', 'Ore Totali', 'Media/Giorno']],
        body: summaryBody,
        startY: 52,
        theme: 'striped',
        headStyles: { fillColor: [66, 139, 202], fontSize: 9 },
        bodyStyles: { fontSize: 8 },
        margin: { left: 14, right: 14 },
      });

      // Dettaglio Presenze
      const startYDetail = (doc.lastAutoTable?.finalY || 70) + 15;
      doc.setFontSize(14);
      doc.setFont('helvetica', 'bold');
      doc.text('Dettaglio Presenze', 14, startYDetail);

      const detailBody: (string | number)[][] = [];
      for (const report of reports) {
        const entrata = report.first_clock_in
          ? new Date(report.first_clock_in).toLocaleTimeString('it-IT', { hour: '2-digit', minute: '2-digit' })
          : '-';
        const uscita = report.last_clock_out
          ? new Date(report.last_clock_out).toLocaleTimeString('it-IT', { hour: '2-digit', minute: '2-digit' })
          : '-';

        detailBody.push([
          report.date,
          report.contact_name,
          entrata,
          uscita,
          report.break_minutes,
          report.total_hours.toFixed(2),
        ]);
      }

      doc.autoTable({
        head: [['Data', 'Dipendente', 'Entrata', 'Uscita', 'Pause (min)', 'Ore']],
        body: detailBody,
        startY: startYDetail + 4,
        theme: 'striped',
        headStyles: { fillColor: [66, 139, 202], fontSize: 9 },
        bodyStyles: { fontSize: 8 },
        columnStyles: {
          0: { cellWidth: 22 },
          1: { cellWidth: 'auto' },
          2: { cellWidth: 18 },
          3: { cellWidth: 18 },
          4: { cellWidth: 22 },
          5: { cellWidth: 15 },
        },
        margin: { left: 14, right: 14 },
      });

      // Genera output come ArrayBuffer
      const pdfOutput = doc.output('arraybuffer');

      return new NextResponse(pdfOutput, {
        headers: {
          'Content-Type': 'application/pdf',
          'Content-Disposition': `attachment; filename="presenze_${startDate.toISOString().split('T')[0]}_${endDate.toISOString().split('T')[0]}.pdf"`,
        },
      });
    }

    // Default: JSON
    // Calcola statistiche aggregate
    const totalHours = reports.reduce((sum, r) => sum + r.total_hours, 0);
    const totalDays = new Set(reports.map(r => r.date)).size;
    const totalEmployees = new Set(reports.map(r => r.contact_name)).size;

    return NextResponse.json({
      success: true,
      data: {
        period: {
          start: startDate.toISOString().split('T')[0],
          end: endDate.toISOString().split('T')[0],
        },
        stats: {
          total_days: totalDays,
          total_employees: totalEmployees,
          total_hours: Math.round(totalHours * 100) / 100,
          average_hours_per_day: totalDays > 0
            ? Math.round((totalHours / totalDays) * 100) / 100
            : 0,
        },
        reports,
      },
    });

  } catch (error) {
    console.error('Export API error:', error);
    return NextResponse.json({
      success: false,
      error: 'Errore nell\'export dei dati',
      details: error instanceof Error ? error.message : 'Unknown error',
    }, { status: 500 });
  }
}<|MERGE_RESOLUTION|>--- conflicted
+++ resolved
@@ -1,8 +1,5 @@
 import { NextRequest, NextResponse } from 'next/server';
 import { sql } from '@vercel/postgres';
-<<<<<<< HEAD
-import { createOdooRPCClient } from '@/lib/odoo/rpcClient';
-=======
 import { getOdooClient } from '@/lib/odoo-client';
 import { createOdooRPCClient } from '@/lib/odoo/rpcClient';
 import * as XLSX from 'xlsx';
@@ -26,7 +23,6 @@
     lastAutoTable: { finalY: number };
   }
 }
->>>>>>> 2f1acd48
 
 interface TimeEntry {
   id: string;
@@ -40,11 +36,7 @@
   location_name?: string;
   break_type?: 'coffee_break' | 'lunch_break';
   break_max_minutes?: number;
-<<<<<<< HEAD
-  contact_name?: string; // Nome salvato localmente
-=======
   contact_name?: string; // Nome salvato localmente per export
->>>>>>> 2f1acd48
 }
 
 interface BreakDetail {
@@ -104,18 +96,6 @@
       }, { status: 400 });
     }
 
-<<<<<<< HEAD
-    // Usa timezone Europe/Rome per calcoli corretti
-    const TIMEZONE = 'Europe/Rome';
-
-    // Helper per ottenere ora locale in timezone specifico
-    const getLocalDate = (dateStr?: string | null) => {
-      const now = dateStr ? new Date(dateStr + 'T12:00:00') : new Date();
-      // Converti a Europe/Rome
-      const localDateStr = now.toLocaleDateString('en-CA', { timeZone: TIMEZONE });
-      return new Date(localDateStr + 'T00:00:00');
-    };
-=======
     console.log('[Export] Request params:', {
       contactId,
       companyId,
@@ -123,22 +103,13 @@
       endDateStr,
       format,
     });
->>>>>>> 2f1acd48
 
     // Date di default: ultimo mese
-    const endDate = getLocalDate(endDateStr);
+    const endDate = endDateStr ? new Date(endDateStr) : new Date();
     const startDate = startDateStr
-      ? getLocalDate(startDateStr)
+      ? new Date(startDateStr)
       : new Date(endDate.getTime() - 30 * 24 * 60 * 60 * 1000);
 
-    // Imposta inizio e fine giornata in timezone Europe/Rome
-    // Per ottenere l'equivalente UTC di mezzanotte Rome, usiamo l'offset
-    const startRome = new Date(startDate.toLocaleString('en-US', { timeZone: TIMEZONE }));
-    startRome.setHours(0, 0, 0, 0);
-    const endRome = new Date(endDate.toLocaleString('en-US', { timeZone: TIMEZONE }));
-    endRome.setHours(23, 59, 59, 999);
-
-    // Per le query usiamo direttamente le date Rome-relative
     startDate.setHours(0, 0, 0, 0);
     endDate.setHours(23, 59, 59, 999);
 
@@ -162,8 +133,7 @@
             qr_code_verified,
             location_name,
             break_type,
-            break_max_minutes,
-            contact_name
+            break_max_minutes
           FROM ta_time_entries
           WHERE contact_id = ${parseInt(contactId)}
             AND timestamp >= ${startDate.toISOString()}
@@ -183,8 +153,7 @@
             qr_code_verified,
             location_name,
             break_type,
-            break_max_minutes,
-            contact_name
+            break_max_minutes
           FROM ta_time_entries
           WHERE company_id = ${parseInt(companyId)}
             AND timestamp >= ${startDate.toISOString()}
@@ -205,11 +174,7 @@
         location_name: row.location_name,
         break_type: row.break_type,
         break_max_minutes: row.break_max_minutes,
-<<<<<<< HEAD
-        contact_name: row.contact_name,
-=======
         contact_name: undefined, // I nomi verranno presi da Odoo
->>>>>>> 2f1acd48
       }));
 
       console.log('[Export] Query result:', {
@@ -246,18 +211,15 @@
     if (contactsWithoutName.length > 0) {
       console.log(`[Export] Fetching ${contactsWithoutName.length} contacts from Odoo:`, contactsWithoutName);
       try {
-        const odoo = createOdooRPCClient();
+        const odoo = await getOdooClient();
         // Prendi nome e parent_id (azienda) per ogni contatto
         const contacts = await odoo.searchRead(
           'res.partner',
           [['id', 'in', contactsWithoutName]],
           ['id', 'name', 'parent_id'],
           100
-        ) as Array<{ id: number; name: string; parent_id: [number, string] | false }>;
-
-<<<<<<< HEAD
-        console.log(`[Export] Odoo returned ${contacts.length} contacts`);
-=======
+        );
+
         const contactsArr = contacts as unknown[];
         console.log(`[Export] Odoo returned ${contactsArr.length} contacts for IDs:`, contactsWithoutName);
 
@@ -267,11 +229,10 @@
         if (notFoundIds.length > 0) {
           console.warn(`[Export] Contacts NOT FOUND in Odoo:`, notFoundIds);
         }
->>>>>>> 2f1acd48
 
         // Raccogli gli ID delle aziende parent
         const parentIds: number[] = [];
-        for (const c of contacts) {
+        for (const c of contacts as Array<{ id: number; name: string; parent_id: [number, string] | false }>) {
           if (c.parent_id && Array.isArray(c.parent_id)) {
             parentIds.push(c.parent_id[0]);
           }
@@ -285,14 +246,14 @@
             [['id', 'in', parentIds]],
             ['id', 'name'],
             100
-          ) as Array<{ id: number; name: string }>;
-          for (const p of parents) {
+          );
+          for (const p of parents as Array<{ id: number; name: string }>) {
             parentNames.set(p.id, p.name);
           }
         }
 
         // Costruisci la mappa completa
-        for (const c of contacts) {
+        for (const c of contacts as Array<{ id: number; name: string; parent_id: [number, string] | false }>) {
           let companyName = '-';
           if (c.parent_id && Array.isArray(c.parent_id)) {
             // parent_id è già [id, name], ma prendiamo dalla query per sicurezza
