--- conflicted
+++ resolved
@@ -174,8 +174,6 @@
   const [loadingHistory, setLoadingHistory] = useState(false);
   const [historyStats, setHistoryStats] = useState<{ total_hours: number; break_minutes: number } | null>(null);
 
-<<<<<<< HEAD
-=======
   // Employee detail popup state
   const [selectedEmployee, setSelectedEmployee] = useState<CompanyEmployee | null>(null);
   const [employeeStats, setEmployeeStats] = useState<{
@@ -190,7 +188,6 @@
   } | null>(null);
   const [loadingEmployeeStats, setLoadingEmployeeStats] = useState(false);
 
->>>>>>> 2f1acd48
   // Ref to prevent duplicate API calls
   const hasLoadedContactRef = useRef(false);
   const hasCheckedConsentsRef = useRef(false);
@@ -425,8 +422,6 @@
     }
   }, [view, contact, historyDate, loadEmployeeHistory]);
 
-<<<<<<< HEAD
-=======
   // Load employee stats for popup
   const loadEmployeeStats = useCallback(async (employee: CompanyEmployee) => {
     setSelectedEmployee(employee);
@@ -451,7 +446,6 @@
     setEmployeeStats(null);
   };
 
->>>>>>> 2f1acd48
   // Download employee history
   const downloadEmployeeHistory = async (format: 'csv' | 'excel') => {
     if (!contact) return;
