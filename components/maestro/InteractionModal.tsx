--- conflicted
+++ resolved
@@ -4,11 +4,7 @@
 import { motion, AnimatePresence } from 'framer-motion';
 import { X, Phone, Video, Mail, CheckCircle, XCircle, MinusCircle, Package, Truck } from 'lucide-react';
 import toast from 'react-hot-toast';
-<<<<<<< HEAD
-import { VehicleProductSelector } from '@/components/maestro/VehicleProductSelector';
-=======
 import { VehicleProductSelector } from '@/components/maestro/VehicleProductSelectorSimple';
->>>>>>> 592b4617
 
 interface InteractionModalProps {
   isOpen: boolean;
@@ -68,17 +64,10 @@
         quantity: product.quantity
       }));
 
-<<<<<<< HEAD
-      // 1. Se ci sono campioni dalla macchina, crea il preventivo in Odoo
-      let quotationId: number | null = null;
-      if (selectedProducts.length > 0) {
-        const quotationResponse = await fetch('/api/maestro/create-quotation', {
-=======
       // 1. Se ci sono campioni dalla macchina, crea l'ordine confermato in Odoo
       let orderId: number | null = null;
       if (selectedProducts.length > 0) {
         const orderResponse = await fetch('/api/maestro/create-sample-order', {
->>>>>>> 592b4617
           method: 'POST',
           headers: { 'Content-Type': 'application/json' },
           body: JSON.stringify({
@@ -98,31 +87,18 @@
           })
         });
 
-<<<<<<< HEAD
-        const quotationData = await quotationResponse.json();
-
-        if (quotationData.success) {
-          quotationId = quotationData.quotationId;
-          toast.success(`Preventivo campioni ${quotationId} creato con successo!`, {
-=======
         const orderData = await orderResponse.json();
 
         if (orderData.success) {
           orderId = orderData.orderId;
           toast.success(`Ordine campioni ${orderId} creato e validato con successo!`, {
->>>>>>> 592b4617
             duration: 5000,
             icon: '🎁'
           });
         } else {
-<<<<<<< HEAD
-          console.warn('Errore creazione preventivo campioni:', quotationData.error);
-          toast.error('Errore nella creazione del preventivo campioni');
-=======
           console.warn('Errore creazione ordine campioni:', orderData.error);
           toast.error('Errore nella creazione dell\'ordine campioni: ' + (orderData.error?.message || 'Errore sconosciuto'));
           return; // Non continuare se l'ordine fallisce
->>>>>>> 592b4617
         }
       }
 
@@ -135,12 +111,8 @@
           interaction_type: interactionType,
           outcome: outcomeMap[outcome],
           samples_given: samples_given.length > 0 ? samples_given : undefined,
-<<<<<<< HEAD
-          order_placed: orderGenerated || (quotationId !== null),
-=======
           order_placed: orderGenerated || (orderId !== null),
           odoo_order_id: orderId,
->>>>>>> 592b4617
           notes: notes || undefined
         })
       });
@@ -326,21 +298,12 @@
                         <div className="text-2xl">🎁</div>
                         <div className="flex-1">
                           <h4 className="text-sm font-semibold text-green-400 mb-1">
-<<<<<<< HEAD
-                            Preventivo Campioni Omaggio
-                          </h4>
-                          <p className="text-xs text-slate-300">
-                            Confermando, verrà creato un <strong>preventivo (bozza)</strong> in Odoo con tutti i dettagli:
-                            data, ora, venditore, cliente, prodotti dalla macchina, note ed esito della visita.
-                            Il preventivo resterà in bozza per revisione ufficio.
-=======
                             Ordine Campioni Omaggio Confermato
                           </h4>
                           <p className="text-xs text-slate-300">
                             Confermando, verrà creato un <strong>ordine già confermato e validato</strong> in Odoo con:
                             prodotti dalla macchina (prezzo €0), picking automatico validato (prodotti consegnati),
                             tutte le note (tipo visita, esito, feedback) nel Chatter dell'ordine.
->>>>>>> 592b4617
                           </p>
                         </div>
                       </div>
@@ -351,10 +314,7 @@
                 {/* Vehicle Product Selector Modal */}
                 {showVehicleSelector && (
                   <VehicleProductSelector
-<<<<<<< HEAD
-=======
                     salesPersonId={salesPersonId}
->>>>>>> 592b4617
                     onConfirm={(products) => {
                       // Merge new products with existing ones
                       const existingIds = new Set(selectedProducts.map(p => p.id));
