--- conflicted
+++ resolved
@@ -21,9 +21,5 @@
 export { VehicleStockButton } from './VehicleStockButton';
 export { VehicleStockModal } from './VehicleStockModal';
 export { ProductCard } from './ProductCard';
-<<<<<<< HEAD
 export { ProductSearchBar } from './ProductSearchBar';
-=======
-export { ProductSearchBar } from './ProductSearchBar';
-export { VehicleProductSelector } from './VehicleProductSelectorSimple';
->>>>>>> 592b4617
+export { VehicleProductSelector } from './VehicleProductSelectorSimple';